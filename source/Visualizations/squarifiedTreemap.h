--- conflicted
+++ resolved
@@ -22,13 +22,8 @@
       Block ComputeRemainingArea(const Block& block);
 
       /**
-<<<<<<< HEAD
        * @brief Calculates the shortest dimension (width or depth) of the remaining bounds available
        * to build within.
-=======
-       * @brief ComputeShortestEdgeOfRemainingArea calculates the shortest dimension (width or
-       * depth) of the remaining bounds available to build within.
->>>>>>> 23bdd998
        *
        * @param[in] node               The node being built upon.
        *
