#include "treemapAsset.h"

#include "../constants.h"
#include "../DataStructs/vizFile.h"
#include "../Utilities/colorGradient.hpp"
#include "../Utilities/scopeExit.hpp"
#include "../Visualizations/visualization.h"

#include <Tree/Tree.hpp>

#include <iostream>

namespace
{
   /**
    * @brief Generates all of the frustum vertices for the specified camera.
    *
    * @param[in] camera             Main scene camera.
    */
   auto ComputeFrustumCorners(const Camera& camera)
   {
      std::vector<QVector3D> unitCube
      {
         { -1, -1, -1 }, { +1, -1, -1 },
         { +1, +1, -1 }, { -1, +1, -1 },
         { -1, -1, +1 }, { +1, -1, +1 },
         { +1, +1, +1 }, { -1, +1, +1 }
      };

      const auto worldToView = camera.GetProjectionViewMatrix().inverted();
      for (auto& corner : unitCube)
      {
         corner = worldToView.map(corner);
      }

      return unitCube;
   }

   /**
    * @brief Computes the ideal split locations for each frustum cascade.
    *
    * @param[in] cascadeCount       The desired number of shadow mapping cascades.
    * @param[in] camera             The main scene camera.
    */
   auto GenerateShadowMapCascades(
      int cascadeCount,
      const Camera& camera)
   {
      const double nearPlane = camera.GetNearPlane();
      const double farPlane = camera.GetFarPlane();
      const double planeRatio = farPlane / nearPlane;

      auto previousCascadeStart{ nearPlane };

      std::vector<std::pair<double, double>> cascadeDistances;
      for (auto index{ 1.0 }; index < cascadeCount; ++index)
      {
         const auto cascade = nearPlane * std::pow(planeRatio, index / cascadeCount);
         cascadeDistances.emplace_back(std::make_pair(previousCascadeStart, cascade));
         previousCascadeStart = cascade;
      }

      cascadeDistances.emplace_back(std::make_pair(previousCascadeStart, farPlane));

      return cascadeDistances;
   }

   struct BoundingBox
   {
      float left;
      float right;
      float bottom;
      float top;
      float back;
      float front;
   };

   /**
    * @brief Calculates an Axis Aligned Bounding Box (AABB) for each of the frustum splits.
    *
    * @param[in] renderCamera       The main camera used to render the scene. Mainly use is to get
    *                               the aspect ratio of the outline correct.
    * @param[in] shadowCamera       The camera that is to render the scene from the light caster's
    *                               perspective.
    */
   auto ComputeFrustumSplitBoundingBoxes(
      const Camera& renderCamera,
      const Camera& shadowCamera)
   {
      constexpr auto cascadeCount{ 3 };
      const auto cascades = GenerateShadowMapCascades(cascadeCount, renderCamera);

      std::vector<std::vector<QVector3D>> frusta;
      frusta.reserve(cascadeCount);

      auto mutableCamera = renderCamera;
      for (const auto& nearAndFarPlanes : cascades)
      {
         mutableCamera.SetNearPlane(nearAndFarPlanes.first);
         mutableCamera.SetFarPlane(nearAndFarPlanes.second);

         frusta.emplace_back(ComputeFrustumCorners(mutableCamera));
      }

      std::vector<BoundingBox> boundingBoxes;
      boundingBoxes.reserve(cascadeCount);

      const auto worldToLight = shadowCamera.GetProjectionViewMatrix();

      for (const auto& frustum : frusta)
      {
         auto minX = std::numeric_limits<float>::max();
         auto maxX = std::numeric_limits<float>::lowest();

         auto minY = std::numeric_limits<float>::max();
         auto maxY = std::numeric_limits<float>::lowest();

         auto minZ = std::numeric_limits<float>::max();
         auto maxZ = std::numeric_limits<float>::lowest();

         // Compute bounding box in light space:
         for (const auto& vertex : frustum)
         {
            const auto mappedVertex = worldToLight.map(vertex);

            minX = std::min(minX, mappedVertex.x());
            maxX = std::max(maxX, mappedVertex.x());

            minY = std::min(minY, mappedVertex.y());
            maxY = std::max(maxY, mappedVertex.y());

            minZ = std::min(minZ, mappedVertex.z());
            maxZ = std::max(maxZ, mappedVertex.z());
         }

         auto boundingBox = BoundingBox
         {
            /* left   = */ minX,
            /* right  = */ maxX,
            /* bottom = */ minY,
            /* top    = */ maxY,
            /* back   = */ maxZ,
            /* front  = */ minZ
         };

         boundingBoxes.emplace_back(std::move(boundingBox));
      }

      return boundingBoxes;
   }
}

namespace
{
   /**
    * @brief SetUniformLights is a helper function to easily set all values of the GLSL defined
    * struct.
    *
    * @param[in] lights             Vector of lights to be loaded into the shader program.
    * @param[in] settings           Additional scene rendering settings.
    * @param[out] shader            The shader program to load the light data into.
    */
   void SetUniformLights(
      const std::vector<Light>& lights,
      const OptionsManager& settings,
      QOpenGLShaderProgram& shader)
   {
      for (size_t i = 0; i < lights.size(); i++)
      {
         const auto indexString = std::to_string(i);

         std::string position{ "allLights[" };
         position.append(indexString).append("].position");

         std::string intensity{ "allLights[" };
         intensity.append(indexString).append("].intensity");

         std::string attenuation{ "allLights[" };
         attenuation.append(indexString).append("].attenuation");

         std::string ambientCoefficient{ "allLights[" };
         ambientCoefficient.append(indexString).append("].ambientCoefficient");

         shader.setUniformValue(position.c_str(), lights[i].position);
         shader.setUniformValue(intensity.c_str(), lights[i].intensity);
         shader.setUniformValue(attenuation.c_str(), settings.m_lightAttenuationFactor);
         shader.setUniformValue(ambientCoefficient.c_str(), settings.m_ambientCoefficient);
      }
   }

   /**
    * @brief Restores the previously selected node to its non-selected color based on the rendering
    * settings.
    *
    * @param[in] node               The node whose color needs to be restored.
    * @param[in] params             The rendering settings that will determine the color.
    *
    * @returns The color to restore the node to.
    */
   QVector3D RestoreColor(
      const Tree<VizFile>::Node& node,
      const VisualizationParameters& params)
   {
      if (node.GetData().file.type != FileType::DIRECTORY)
      {
         return Constants::Colors::FILE_GREEN;
      }

      if (!params.useDirectoryGradient)
      {
         return Constants::Colors::WHITE;
      }

      auto* rootNode = &node;
      while (rootNode->GetParent())
      {
         rootNode = rootNode->GetParent();
      }

      const auto ratio =
         static_cast<float>(node->file.size) / static_cast<float>((*rootNode)->file.size);

      ColorGradient gradient;
      const auto nodeColor = gradient.GetColorAtValue(ratio);
      return nodeColor;
   }

   /**
    * @brief ComputeLightTransformationMatrix
    *
    * @param camera
    *
    * @returns
    */
   QMatrix4x4 ComputeLightTransformationMatrix(const Camera& camera)
   {
      Camera shadowCamera = camera;
      shadowCamera.SetPosition(QVector3D{ -200.0f, 500.0f, 200.0f });
      shadowCamera.SetOrientation(25.0f, 45.0f);
      shadowCamera.SetNearPlane(250.0f);
      return shadowCamera.GetProjectionViewMatrix();
   }

    constexpr auto TEXTURE_PREVIEWER_VERTEX_ATTRIBUTE{ 0 };
    constexpr auto TEXTURE_PREVIEWER_TEXCOORD_ATTRIBUTE{ 1 };
}

namespace Asset
{
   Treemap::Treemap(QOpenGLExtraFunctions& openGL) :
      Base{ openGL }
   {
   }

<<<<<<< HEAD
bool TreemapAsset::LoadShaders()
{
   m_shadowMapShader.addShaderFromSourceFile(QOpenGLShader::Vertex, ":/Shaders/shadowMapping.vert");
   m_shadowMapShader.addShaderFromSourceFile(QOpenGLShader::Fragment, ":/Shaders/shadowMapping.frag");
   bool success = m_shadowMapShader.link();

   success &= SceneAsset::LoadShaders("visualizationVertexShader", "visualizationFragmentShader");
   success &= LoadTexturePreviewShaders();

   return success;
}

bool TreemapAsset::Initialize()
{
   const bool unitBlockInitialized = InitializeReferenceBlock();
   const bool transformationsInitialized = InitializeBlockTransformations();
   const bool colorsInitialized = InitializeColors();
   const bool shadowMachineryInitialized = InitializeShadowMachinery();
   const bool texturePreviewerInitialized = InitializeTexturePreviewer();

   const bool overallSuccess =
      unitBlockInitialized
      && transformationsInitialized
      && colorsInitialized
      && shadowMachineryInitialized
      && texturePreviewerInitialized;
=======
   bool Treemap::LoadShaders()
   {
      return Base::LoadShaders("visualizationVertexShader", "visualizationFragmentShader");
   }

   bool Treemap::Initialize()
   {
      const bool unitBlockInitialized = InitializeReferenceBlock();
      const bool colorsInitialized = InitializeColors();
      const bool transformationsInitialized = InitializeBlockTransformations();

      const bool overallSuccess =
         unitBlockInitialized
         && colorsInitialized
         && transformationsInitialized;
>>>>>>> 6680664b

      assert(overallSuccess);
      return overallSuccess;
   }

   bool Treemap::InitializeReferenceBlock()
   {
      if (!m_VAO.isCreated())
      {
         m_VAO.create();
      }

      const auto referenceBlock = Block
      {
         PrecisePoint{ 0.0, 0.0, 0.0 },
         1.0,
         1.0,
         1.0,
         /* generateVertices = */ true
      };

      m_referenceBlockVertices.clear();
      m_referenceBlockVertices = referenceBlock.GetVerticesAndNormals();

      m_VAO.bind();

      m_referenceBlockBuffer.create();
      m_referenceBlockBuffer.setUsagePattern(QOpenGLBuffer::StaticDraw);
      m_referenceBlockBuffer.bind();
      m_referenceBlockBuffer.allocate(
         /* data = */ m_referenceBlockVertices.constData(),
         /* count = */ m_referenceBlockVertices.size() * sizeof(QVector3D));

      m_referenceBlockBuffer.bind();

      m_shader.enableAttributeArray("vertex");
      m_shader.setAttributeBuffer(
         /* location = */ "vertex",
         /* type = */ GL_FLOAT,
         /* offset = */ 0,
         /* tupleSize = */ 3,
         /* stride = */ 2 * sizeof(QVector3D));

      m_shader.enableAttributeArray("normal");
      m_shader.setAttributeBuffer(
         /* location = */ "normal",
         /* type = */ GL_FLOAT,
         /* offset = */ sizeof(QVector3D),
         /* tupleSize = */ 3,
         /* stride = */ 2 * sizeof(QVector3D));

      m_referenceBlockBuffer.release();
      m_VAO.release();

      return true;
   }

   bool Treemap::InitializeColors()
   {
<<<<<<< HEAD
      PrecisePoint{ 0.0, 0.0, 0.0 },
      1.0,
      1.0,
      1.0,
      /* generateVertices = */ true
   };

   m_referenceBlockVertices.clear();
   m_referenceBlockVertices = referenceBlock.GetVerticesAndNormals();

   m_VAO.bind();

   m_referenceBlockBuffer.create();
   m_referenceBlockBuffer.setUsagePattern(QOpenGLBuffer::StaticDraw);
   m_referenceBlockBuffer.bind();
   m_referenceBlockBuffer.allocate(
      /* data = */ m_referenceBlockVertices.constData(),
      /* count = */ m_referenceBlockVertices.size() * sizeof(QVector3D));

   m_referenceBlockBuffer.bind();

   m_mainShader.enableAttributeArray("vertex");
   m_mainShader.setAttributeBuffer(
      /* location = */ "vertex",
      /* type = */ GL_FLOAT,
      /* offset = */ 0,
      /* tupleSize = */ 3,
      /* stride = */ 2 * sizeof(QVector3D));

   m_mainShader.enableAttributeArray("normal");
   m_mainShader.setAttributeBuffer(
      /* location = */ "normal",
      /* type = */ GL_FLOAT,
      /* offset = */ sizeof(QVector3D),
      /* tupleSize = */ 3,
      /* stride = */ 2 * sizeof(QVector3D));

   m_referenceBlockBuffer.release();
   m_VAO.release();

   return true;
}
=======
      if (!m_VAO.isCreated())
      {
         m_VAO.create();
      }
>>>>>>> 6680664b

      m_VAO.bind();

      m_blockColorBuffer.create();
      m_blockColorBuffer.setUsagePattern(QOpenGLBuffer::StaticDraw);
      m_blockColorBuffer.bind();
      m_blockColorBuffer.allocate(
         /* data = */ m_blockColors.constData(),
         /* count = */ m_blockColors.size() * 3 * sizeof(GLfloat));

      m_openGL.glEnableVertexAttribArray(0);
      m_openGL.glVertexAttribDivisor(0, 1);
      m_openGL.glVertexAttribPointer(
         /* indx = */ 0,
         /* size = */ 3,
         /* type = */ GL_FLOAT,
         /* normalized = */ GL_FALSE,
         /* stride = */ sizeof(QVector3D),
         /* ptr = */ static_cast<GLvoid*>(0));

      m_blockColorBuffer.release();
      m_VAO.release();

      return true;
   }

   bool Treemap::InitializeBlockTransformations()
   {
      if (!m_VAO.isCreated())
      {
         m_VAO.create();
      }

<<<<<<< HEAD
bool TreemapAsset::InitializeShadowMachinery()
{
   m_VAO.bind();
   m_referenceBlockBuffer.bind();
   m_shadowMapShader.bind();

   m_shadowMapShader.enableAttributeArray("vertex");
   m_shadowMapShader.setAttributeBuffer(
      /* location = */ "vertex",
      /* type = */ GL_FLOAT,
      /* offset = */ 0,
      /* tupleSize = */ 3,
      /* stride = */ 2 * sizeof(QVector3D));

   m_shadowMapShader.enableAttributeArray("normal");
   m_shadowMapShader.setAttributeBuffer(
      /* location = */ "normal",
      /* type = */ GL_FLOAT,
      /* offset = */ sizeof(QVector3D),
      /* tupleSize = */ 3,
      /* stride = */ 2 * sizeof(QVector3D));

   m_shadowMapShader.release();
   m_referenceBlockBuffer.release();
   m_VAO.release();

   return true;
}

std::uint32_t TreemapAsset::LoadBufferData(
   const Tree<VizFile>& tree,
   const VisualizationParameters& parameters)
{
   m_blockTransformations.clear();
   m_blockColors.clear();
=======
      m_VAO.bind();

      constexpr auto sizeOfVector = sizeof(QVector4D);
      constexpr auto sizeOfMatrix = sizeof(QMatrix4x4);

      m_blockTransformationBuffer.create();
      m_blockTransformationBuffer.setUsagePattern(QOpenGLBuffer::StaticDraw);
      m_blockTransformationBuffer.bind();
      m_blockTransformationBuffer.allocate(
         /* data = */ m_blockTransformations.constData(),
         /* count = */ m_blockTransformations.size() * sizeOfMatrix);

      // Row 1 of the matrix:
      m_openGL.glEnableVertexAttribArray(1);
      m_openGL.glVertexAttribDivisor(1, 1);
      m_openGL.glVertexAttribPointer(
         /* indx = */ 1,
         /* size = */ 4,
         /* type = */ GL_FLOAT,
         /* normalized = */ GL_FALSE,
         /* stride = */ sizeOfMatrix,
         /* ptr = */ reinterpret_cast<GLvoid*>(0 * sizeOfVector));

      // Row 2 of the matrix:
      m_openGL.glEnableVertexAttribArray(2);
      m_openGL.glVertexAttribDivisor(2, 1);
      m_openGL.glVertexAttribPointer(
         /* indx = */ 2,
         /* size = */ 4,
         /* type = */ GL_FLOAT,
         /* normalized = */ GL_FALSE,
         /* stride = */ sizeOfMatrix,
         /* ptr = */ reinterpret_cast<GLvoid*>(1 * sizeOfVector));

      // Row 3 of the matrix:
      m_openGL.glEnableVertexAttribArray(3);
      m_openGL.glVertexAttribDivisor(3, 1);
      m_openGL.glVertexAttribPointer(
         /* indx = */ 3,
         /* size = */ 4,
         /* type = */ GL_FLOAT,
         /* normalized = */ GL_FALSE,
         /* stride = */ sizeOfMatrix,
         /* ptr = */ reinterpret_cast<GLvoid*>(2 * sizeOfVector));

      // Row 4 of the matrix:
      m_openGL.glEnableVertexAttribArray(4);
      m_openGL.glVertexAttribDivisor(4, 1);
      m_openGL.glVertexAttribPointer(
         /* indx = */ 4,
         /* size = */ 4,
         /* type = */ GL_FLOAT,
         /* normalized = */ GL_FALSE,
         /* stride = */ sizeOfMatrix,
         /* ptr = */ reinterpret_cast<GLvoid*>(3 * sizeOfVector));

      m_blockTransformationBuffer.release();
      m_VAO.release();
>>>>>>> 6680664b

      return true;
   }

<<<<<<< HEAD
   for (auto&& node : tree)
=======
   std::uint32_t Treemap::LoadBufferData(
      const Tree<VizFile>& tree,
      const VisualizationParameters& parameters)
>>>>>>> 6680664b
   {
      m_blockTransformations.clear();
      m_blockColors.clear();

      m_blockCount = 0;

      for (Tree<VizFile>::Node& node : tree)
      {
         const bool fileIsTooSmall = (node->file.size < parameters.minimumFileSize);
         const bool notTheRightFileType =
            parameters.onlyShowDirectories && node->file.type != FileType::DIRECTORY;

         if (notTheRightFileType || fileIsTooSmall)
         {
            continue;
         }

         node->offsetIntoVBO = m_blockCount++;

         const auto& block = node->block;
         const auto& blockOrigin = block.GetOrigin();

         QMatrix4x4 instanceMatrix{ };
         instanceMatrix.translate(blockOrigin.x(), blockOrigin.y(), blockOrigin.z());
         instanceMatrix.scale(block.GetWidth(), block.GetHeight(), block.GetDepth());
         m_blockTransformations << instanceMatrix;

         if (node->file.type == FileType::DIRECTORY)
         {
            if (parameters.useDirectoryGradient)
            {
               m_blockColors << ComputeGradientColor(node);
            }
            else
            {
               m_blockColors << Constants::Colors::WHITE;
            }
         }
         else if (node->file.type == FileType::REGULAR)
         {
            m_blockColors << Constants::Colors::FILE_GREEN;
         }
      }

      FindLargestDirectory(tree);

      assert(m_blockColors.size() == m_blockTransformations.size());
      assert(m_blockColors.size() == static_cast<int>(m_blockCount));

      return m_blockCount;
   }

   void Treemap::FindLargestDirectory(const Tree<VizFile>& tree)
   {
      std::uintmax_t largestDirectory = std::numeric_limits<std::uintmax_t>::min();

      for (auto& node : tree)
      {
         if (node.GetData().file.type != FileType::DIRECTORY)
         {
            continue;
         }

         const auto directorySize = node.GetData().file.size;

         if (directorySize > largestDirectory)
         {
            largestDirectory = directorySize;
         }
      }

      m_largestDirectorySize = largestDirectory;
   }

   QVector3D Treemap::ComputeGradientColor(const Tree<VizFile>::Node& node)
   {
      const auto blockSize = node.GetData().file.size;
      const auto ratio = static_cast<double>(blockSize) / static_cast<double>(m_largestDirectorySize);

      const auto finalColor = m_directoryColorGradient.GetColorAtValue(static_cast<float>(ratio));
      return finalColor;
   }

   std::uint32_t Treemap::GetBlockCount() const
   {
      return m_blockCount;
   }

<<<<<<< HEAD
void TreemapAsset::RenderShadowPass(const Camera& camera)
{
   // In order to fix Peter-panning artifacts, we'll temporarily cull front faces:
   m_graphicsDevice.glCullFace(GL_FRONT);

   m_graphicsDevice.glViewport(0, 0, SHADOW_MAP_WIDTH, SHADOW_MAP_HEIGHT);

   m_shadowMapFrameBuffer.bind();
   m_shadowMapShader.bind();

   // @todo Move to Constants namespace for easier debugging...
   Camera shadowCamera = camera;
   shadowCamera.SetPosition(QVector3D{ -1000.0f, 500.0f, 1000.0f });
   shadowCamera.SetOrientation(5.0f, 45.0f);
   shadowCamera.SetNearPlane(400.0f);

//   const BoundingBox frustumSplitBoundingBox = ComputeFrustumSplitBoundingBoxes(camera, shadowCamera)[2];
//   // @todo Compute projection-view matrix for frustum split...
//   QMatrix4x4 projectionViewMatrix;
//   projectionViewMatrix.perspective();

   m_shadowMapShader.setUniformValue(
      "lightProjectionViewMatrix",
      ComputeLightTransformationMatrix(camera));

   m_graphicsDevice.glClear(GL_COLOR_BUFFER_BIT | GL_DEPTH_BUFFER_BIT);

   static constexpr float white[4] = { 1.0f, 1.0f, 1.0f, 1.0f };
   m_graphicsDevice.glClearBufferfv(GL_COLOR, 0, white);

   m_VAO.bind();

   m_graphicsDevice.glDrawArraysInstanced(
      /* mode = */ GL_TRIANGLES,
      /* first = */ 0,
      /* count = */ m_referenceBlockVertices.size(),
      /* instanceCount = */ m_blockColors.size()
   );

   m_VAO.release();

   m_shadowMapShader.release();
   m_shadowMapFrameBuffer.release();

   const auto& viewport = camera.GetViewport();
   m_graphicsDevice.glViewport(0, 0, viewport.width(), viewport.height());

   m_graphicsDevice.glCullFace(GL_BACK);
}

void TreemapAsset::RenderMainPass(
   const Camera& camera,
   const std::vector<Light>& lights,
   const OptionsManager& settings)
{
   m_graphicsDevice.glClear(GL_COLOR_BUFFER_BIT | GL_DEPTH_BUFFER_BIT);

   m_mainShader.bind();

   m_mainShader.setUniformValue("cameraPosition", camera.GetPosition());
   m_mainShader.setUniformValue("materialShininess", settings.m_materialShininess);

   const QMatrix4x4 lightProjectionViewMatrix = ComputeLightTransformationMatrix(camera);

   m_mainShader.setUniformValue("lightProjectionViewMatrix", lightProjectionViewMatrix );
   m_mainShader.setUniformValue("cameraProjectionViewMatrix", camera.GetProjectionViewMatrix());

   SetUniformLights(lights, settings, m_mainShader);

   m_graphicsDevice.glActiveTexture(GL_TEXTURE0);
   m_graphicsDevice.glBindTexture(GL_TEXTURE_2D, m_shadowMapFrameBuffer.texture());
=======
   bool Treemap::IsAssetLoaded() const
   {
      return !(m_blockTransformations.empty() && m_blockColors.empty());
   }

   bool Treemap::Render(
      const Camera& camera,
      const std::vector<Light>& lights,
      const OptionsManager& settings)
   {
      if (!IsAssetLoaded())
      {
         return true;
      }

      m_shader.bind();
      m_shader.setUniformValue("projectionMatrix", camera.GetProjectionMatrix());
      m_shader.setUniformValue("viewMatrix", camera.GetViewMatrix());

      m_shader.setUniformValue("cameraPosition", camera.GetPosition());
      m_shader.setUniformValue("materialShininess", settings.m_materialShininess);

      SetUniformLights(lights, settings, m_shader);
>>>>>>> 6680664b

      // @todo No need to set this repeatedly now that the color isn't controlled by the UI.
      const QVector3D specularColor{ 0.0f, 0.0f, 0.0f };
      m_shader.setUniformValue("materialSpecularColor", specularColor);

      m_VAO.bind();

<<<<<<< HEAD
   m_VAO.release();

   m_mainShader.release();
}

bool TreemapAsset::Render(
   const Camera& camera,
   const std::vector<Light>& lights,
   const OptionsManager& settings)
{
   if (!IsAssetLoaded())
   {
      return true;
   }

   RenderShadowPass(camera);
   RenderMainPass(camera, lights, settings);
   //RenderDepthMapPreview(); ///< Be sure to linearize the depth output in `shadowMapping.frag`

   return true;
}


bool TreemapAsset::Reload()
{
   InitializeReferenceBlock();
   InitializeColors();
   InitializeBlockTransformations();
=======
      m_openGL.glDrawArraysInstanced(
         /* mode = */ GL_TRIANGLES,
         /* first = */ 0,
         /* count = */ m_referenceBlockVertices.size(),
         /* instanceCount = */ m_blockColors.size()
      );

      m_shader.release();
      m_VAO.release();

      return true;
   }
>>>>>>> 6680664b

   bool Treemap::Reload()
   {
      InitializeReferenceBlock();
      InitializeColors();
      InitializeBlockTransformations();

      return true;
   }

   void Treemap::UpdateVBO(
      const Tree<VizFile>::Node& node,
      Asset::UpdateAction action,
      const VisualizationParameters& options)
   {
      constexpr auto colorTupleSize{ sizeof(QVector3D) };
      const auto offsetIntoColorBuffer = node->offsetIntoVBO * colorTupleSize;

      const auto newColor = (action == Asset::UpdateAction::DESELECT)
         ? RestoreColor(node, options)
         : Constants::Colors::CANARY_YELLOW;

      assert(m_VAO.isCreated());
      assert(m_blockColorBuffer.isCreated());

      // @todo This appears to fail, figure out why:
      //assert(m_blockColorBuffer.size() >= static_cast<int>(offsetIntoColorBuffer / colorTupleSize));

      m_VAO.bind();
      m_blockColorBuffer.bind();

<<<<<<< HEAD
   m_blockColorBuffer.release();
   m_VAO.release();
}

bool TreemapAsset::LoadTexturePreviewShaders()
{
   if (!m_texturePreviewShader.addShaderFromSourceFile(QOpenGLShader::Vertex,
      ":/Shaders/texturePreview.vert"))
   {
      std::cout << "Error loading vertex shader!" << std::endl;
   }

   if (!m_texturePreviewShader.addShaderFromSourceFile(QOpenGLShader::Fragment,
      ":/Shaders/texturePreview.frag"))
   {
      std::cout << "Error loading fragment shader!" << std::endl;
   }

   return m_texturePreviewShader.link();
}

bool TreemapAsset::InitializeTexturePreviewer()
{
   static constexpr int coordinates[4][3] =
   {
      { +1, -1, -1 },
      { -1, -1, -1 },
      { -1, +1, -1 },
      { +1, +1, -1 }
   };

   m_texturePreviewShader.bindAttributeLocation("vertex", TEXTURE_PREVIEWER_VERTEX_ATTRIBUTE);
   m_texturePreviewShader.bindAttributeLocation("texCoord", TEXTURE_PREVIEWER_TEXCOORD_ATTRIBUTE);

   QVector<GLfloat> vertexData;
   for (int i = 0; i < 4; ++i)
   {
      // Vertex position:
      vertexData.append(coordinates[i][0]);
      vertexData.append(coordinates[i][1]);
      vertexData.append(coordinates[i][2]);

      // Texture coordinate:
      vertexData.append(i == 0 || i == 3);
      vertexData.append(i == 0 || i == 1);
   }

   m_texturePreviewVertexBuffer.create();
   m_texturePreviewVertexBuffer.bind();

   m_texturePreviewVertexBuffer.allocate(
      vertexData.constData(),
      vertexData.count() * sizeof(GLfloat));

   m_texturePreviewVertexBuffer.release();

   return true;
}

void TreemapAsset::RenderDepthMapPreview()
{
   // Simply using Normalized Device Coordinates (NDC), and an arbitrary choice of view planes.
   QMatrix4x4 orthoMatrix;
   orthoMatrix.ortho(-1.0f, 1.0f, 1.0f, -1.0f, 1.0f, 1000.0f);
   orthoMatrix.translate(0.0f, 0.0f, -1.0f);

   m_texturePreviewVertexBuffer.bind();

   m_texturePreviewShader.bind();
   m_texturePreviewShader.setUniformValue("matrix", orthoMatrix);
   m_texturePreviewShader.enableAttributeArray(TEXTURE_PREVIEWER_VERTEX_ATTRIBUTE);
   m_texturePreviewShader.enableAttributeArray(TEXTURE_PREVIEWER_TEXCOORD_ATTRIBUTE);

   m_texturePreviewShader.setAttributeBuffer(TEXTURE_PREVIEWER_VERTEX_ATTRIBUTE, GL_FLOAT,
      /* offset = */    0,
      /* tupleSize = */ 3,
      /* stride = */    5 * sizeof(GLfloat));

   m_texturePreviewShader.setAttributeBuffer(TEXTURE_PREVIEWER_TEXCOORD_ATTRIBUTE, GL_FLOAT,
      /* offset = */    3 * sizeof(GLfloat),
      /* tupleSize = */ 2,
      /* stride = */    5 * sizeof(GLfloat));

   m_graphicsDevice.glActiveTexture(GL_TEXTURE0);
   m_graphicsDevice.glBindTexture(GL_TEXTURE_2D, m_shadowMapFrameBuffer.texture());

   m_graphicsDevice.glDrawArrays(
      /* mode = */ GL_TRIANGLE_FAN,
      /* first = */ 0,
      /* count = */ 4);

   m_texturePreviewShader.release();

   m_texturePreviewVertexBuffer.release();
=======
      m_openGL.glBufferSubData(
         /* target = */ GL_ARRAY_BUFFER,
         /* offset = */ offsetIntoColorBuffer,
         /* size = */ colorTupleSize,
         /* data = */ &newColor);

      m_blockColorBuffer.release();
      m_VAO.release();
   }
>>>>>>> 6680664b
}<|MERGE_RESOLUTION|>--- conflicted
+++ resolved
@@ -9,6 +9,7 @@
 #include <Tree/Tree.hpp>
 
 #include <iostream>
+#include <vector>
 
 namespace
 {
@@ -252,50 +253,32 @@
    {
    }
 
-<<<<<<< HEAD
-bool TreemapAsset::LoadShaders()
-{
-   m_shadowMapShader.addShaderFromSourceFile(QOpenGLShader::Vertex, ":/Shaders/shadowMapping.vert");
-   m_shadowMapShader.addShaderFromSourceFile(QOpenGLShader::Fragment, ":/Shaders/shadowMapping.frag");
-   bool success = m_shadowMapShader.link();
-
-   success &= SceneAsset::LoadShaders("visualizationVertexShader", "visualizationFragmentShader");
-   success &= LoadTexturePreviewShaders();
-
-   return success;
-}
-
-bool TreemapAsset::Initialize()
-{
-   const bool unitBlockInitialized = InitializeReferenceBlock();
-   const bool transformationsInitialized = InitializeBlockTransformations();
-   const bool colorsInitialized = InitializeColors();
-   const bool shadowMachineryInitialized = InitializeShadowMachinery();
-   const bool texturePreviewerInitialized = InitializeTexturePreviewer();
-
-   const bool overallSuccess =
-      unitBlockInitialized
-      && transformationsInitialized
-      && colorsInitialized
-      && shadowMachineryInitialized
-      && texturePreviewerInitialized;
-=======
    bool Treemap::LoadShaders()
    {
-      return Base::LoadShaders("visualizationVertexShader", "visualizationFragmentShader");
+      m_shadowMapShader.addShaderFromSourceFile(QOpenGLShader::Vertex, ":/Shaders/shadowMapping.vert");
+      m_shadowMapShader.addShaderFromSourceFile(QOpenGLShader::Fragment, ":/Shaders/shadowMapping.frag");
+      bool success = m_shadowMapShader.link();
+
+      success &= Base::LoadShaders("visualizationVertexShader", "visualizationFragmentShader");
+      success &= LoadTexturePreviewShaders();
+
+      return success;
    }
 
    bool Treemap::Initialize()
    {
       const bool unitBlockInitialized = InitializeReferenceBlock();
+      const bool transformationsInitialized = InitializeBlockTransformations();
       const bool colorsInitialized = InitializeColors();
-      const bool transformationsInitialized = InitializeBlockTransformations();
+      const bool shadowMachineryInitialized = InitializeShadowMachinery();
+      const bool texturePreviewerInitialized = InitializeTexturePreviewer();
 
       const bool overallSuccess =
          unitBlockInitialized
+         && transformationsInitialized
          && colorsInitialized
-         && transformationsInitialized;
->>>>>>> 6680664b
+         && shadowMachineryInitialized
+         && texturePreviewerInitialized;
 
       assert(overallSuccess);
       return overallSuccess;
@@ -331,16 +314,16 @@
 
       m_referenceBlockBuffer.bind();
 
-      m_shader.enableAttributeArray("vertex");
-      m_shader.setAttributeBuffer(
+      m_mainShader.enableAttributeArray("vertex");
+      m_mainShader.setAttributeBuffer(
          /* location = */ "vertex",
          /* type = */ GL_FLOAT,
          /* offset = */ 0,
          /* tupleSize = */ 3,
          /* stride = */ 2 * sizeof(QVector3D));
 
-      m_shader.enableAttributeArray("normal");
-      m_shader.setAttributeBuffer(
+      m_mainShader.enableAttributeArray("normal");
+      m_mainShader.setAttributeBuffer(
          /* location = */ "normal",
          /* type = */ GL_FLOAT,
          /* offset = */ sizeof(QVector3D),
@@ -355,55 +338,10 @@
 
    bool Treemap::InitializeColors()
    {
-<<<<<<< HEAD
-      PrecisePoint{ 0.0, 0.0, 0.0 },
-      1.0,
-      1.0,
-      1.0,
-      /* generateVertices = */ true
-   };
-
-   m_referenceBlockVertices.clear();
-   m_referenceBlockVertices = referenceBlock.GetVerticesAndNormals();
-
-   m_VAO.bind();
-
-   m_referenceBlockBuffer.create();
-   m_referenceBlockBuffer.setUsagePattern(QOpenGLBuffer::StaticDraw);
-   m_referenceBlockBuffer.bind();
-   m_referenceBlockBuffer.allocate(
-      /* data = */ m_referenceBlockVertices.constData(),
-      /* count = */ m_referenceBlockVertices.size() * sizeof(QVector3D));
-
-   m_referenceBlockBuffer.bind();
-
-   m_mainShader.enableAttributeArray("vertex");
-   m_mainShader.setAttributeBuffer(
-      /* location = */ "vertex",
-      /* type = */ GL_FLOAT,
-      /* offset = */ 0,
-      /* tupleSize = */ 3,
-      /* stride = */ 2 * sizeof(QVector3D));
-
-   m_mainShader.enableAttributeArray("normal");
-   m_mainShader.setAttributeBuffer(
-      /* location = */ "normal",
-      /* type = */ GL_FLOAT,
-      /* offset = */ sizeof(QVector3D),
-      /* tupleSize = */ 3,
-      /* stride = */ 2 * sizeof(QVector3D));
-
-   m_referenceBlockBuffer.release();
-   m_VAO.release();
-
-   return true;
-}
-=======
       if (!m_VAO.isCreated())
       {
          m_VAO.create();
       }
->>>>>>> 6680664b
 
       m_VAO.bind();
 
@@ -437,43 +375,6 @@
          m_VAO.create();
       }
 
-<<<<<<< HEAD
-bool TreemapAsset::InitializeShadowMachinery()
-{
-   m_VAO.bind();
-   m_referenceBlockBuffer.bind();
-   m_shadowMapShader.bind();
-
-   m_shadowMapShader.enableAttributeArray("vertex");
-   m_shadowMapShader.setAttributeBuffer(
-      /* location = */ "vertex",
-      /* type = */ GL_FLOAT,
-      /* offset = */ 0,
-      /* tupleSize = */ 3,
-      /* stride = */ 2 * sizeof(QVector3D));
-
-   m_shadowMapShader.enableAttributeArray("normal");
-   m_shadowMapShader.setAttributeBuffer(
-      /* location = */ "normal",
-      /* type = */ GL_FLOAT,
-      /* offset = */ sizeof(QVector3D),
-      /* tupleSize = */ 3,
-      /* stride = */ 2 * sizeof(QVector3D));
-
-   m_shadowMapShader.release();
-   m_referenceBlockBuffer.release();
-   m_VAO.release();
-
-   return true;
-}
-
-std::uint32_t TreemapAsset::LoadBufferData(
-   const Tree<VizFile>& tree,
-   const VisualizationParameters& parameters)
-{
-   m_blockTransformations.clear();
-   m_blockColors.clear();
-=======
       m_VAO.bind();
 
       constexpr auto sizeOfVector = sizeof(QVector4D);
@@ -532,25 +433,49 @@
 
       m_blockTransformationBuffer.release();
       m_VAO.release();
->>>>>>> 6680664b
 
       return true;
    }
 
-<<<<<<< HEAD
-   for (auto&& node : tree)
-=======
+   bool Treemap::InitializeShadowMachinery()
+   {
+      m_VAO.bind();
+      m_referenceBlockBuffer.bind();
+      m_shadowMapShader.bind();
+
+      m_shadowMapShader.enableAttributeArray("vertex");
+      m_shadowMapShader.setAttributeBuffer(
+         /* location = */ "vertex",
+         /* type = */ GL_FLOAT,
+         /* offset = */ 0,
+         /* tupleSize = */ 3,
+         /* stride = */ 2 * sizeof(QVector3D));
+
+      m_shadowMapShader.enableAttributeArray("normal");
+      m_shadowMapShader.setAttributeBuffer(
+         /* location = */ "normal",
+         /* type = */ GL_FLOAT,
+         /* offset = */ sizeof(QVector3D),
+         /* tupleSize = */ 3,
+         /* stride = */ 2 * sizeof(QVector3D));
+
+      m_shadowMapShader.release();
+      m_referenceBlockBuffer.release();
+      m_VAO.release();
+
+      return true;
+   }
+
    std::uint32_t Treemap::LoadBufferData(
       const Tree<VizFile>& tree,
       const VisualizationParameters& parameters)
->>>>>>> 6680664b
    {
       m_blockTransformations.clear();
       m_blockColors.clear();
 
       m_blockCount = 0;
 
-      for (Tree<VizFile>::Node& node : tree)
+      for (auto&& node : tree)
       {
          const bool fileIsTooSmall = (node->file.size < parameters.minimumFileSize);
          const bool notTheRightFileType =
@@ -632,140 +557,43 @@
       return m_blockCount;
    }
 
-<<<<<<< HEAD
-void TreemapAsset::RenderShadowPass(const Camera& camera)
-{
-   // In order to fix Peter-panning artifacts, we'll temporarily cull front faces:
-   m_graphicsDevice.glCullFace(GL_FRONT);
-
-   m_graphicsDevice.glViewport(0, 0, SHADOW_MAP_WIDTH, SHADOW_MAP_HEIGHT);
-
-   m_shadowMapFrameBuffer.bind();
-   m_shadowMapShader.bind();
-
-   // @todo Move to Constants namespace for easier debugging...
-   Camera shadowCamera = camera;
-   shadowCamera.SetPosition(QVector3D{ -1000.0f, 500.0f, 1000.0f });
-   shadowCamera.SetOrientation(5.0f, 45.0f);
-   shadowCamera.SetNearPlane(400.0f);
-
-//   const BoundingBox frustumSplitBoundingBox = ComputeFrustumSplitBoundingBoxes(camera, shadowCamera)[2];
-//   // @todo Compute projection-view matrix for frustum split...
-//   QMatrix4x4 projectionViewMatrix;
-//   projectionViewMatrix.perspective();
-
-   m_shadowMapShader.setUniformValue(
-      "lightProjectionViewMatrix",
-      ComputeLightTransformationMatrix(camera));
-
-   m_graphicsDevice.glClear(GL_COLOR_BUFFER_BIT | GL_DEPTH_BUFFER_BIT);
-
-   static constexpr float white[4] = { 1.0f, 1.0f, 1.0f, 1.0f };
-   m_graphicsDevice.glClearBufferfv(GL_COLOR, 0, white);
-
-   m_VAO.bind();
-
-   m_graphicsDevice.glDrawArraysInstanced(
-      /* mode = */ GL_TRIANGLES,
-      /* first = */ 0,
-      /* count = */ m_referenceBlockVertices.size(),
-      /* instanceCount = */ m_blockColors.size()
-   );
-
-   m_VAO.release();
-
-   m_shadowMapShader.release();
-   m_shadowMapFrameBuffer.release();
-
-   const auto& viewport = camera.GetViewport();
-   m_graphicsDevice.glViewport(0, 0, viewport.width(), viewport.height());
-
-   m_graphicsDevice.glCullFace(GL_BACK);
-}
-
-void TreemapAsset::RenderMainPass(
-   const Camera& camera,
-   const std::vector<Light>& lights,
-   const OptionsManager& settings)
-{
-   m_graphicsDevice.glClear(GL_COLOR_BUFFER_BIT | GL_DEPTH_BUFFER_BIT);
-
-   m_mainShader.bind();
-
-   m_mainShader.setUniformValue("cameraPosition", camera.GetPosition());
-   m_mainShader.setUniformValue("materialShininess", settings.m_materialShininess);
-
-   const QMatrix4x4 lightProjectionViewMatrix = ComputeLightTransformationMatrix(camera);
-
-   m_mainShader.setUniformValue("lightProjectionViewMatrix", lightProjectionViewMatrix );
-   m_mainShader.setUniformValue("cameraProjectionViewMatrix", camera.GetProjectionViewMatrix());
-
-   SetUniformLights(lights, settings, m_mainShader);
-
-   m_graphicsDevice.glActiveTexture(GL_TEXTURE0);
-   m_graphicsDevice.glBindTexture(GL_TEXTURE_2D, m_shadowMapFrameBuffer.texture());
-=======
    bool Treemap::IsAssetLoaded() const
    {
       return !(m_blockTransformations.empty() && m_blockColors.empty());
    }
 
-   bool Treemap::Render(
-      const Camera& camera,
-      const std::vector<Light>& lights,
-      const OptionsManager& settings)
-   {
-      if (!IsAssetLoaded())
-      {
-         return true;
-      }
-
-      m_shader.bind();
-      m_shader.setUniformValue("projectionMatrix", camera.GetProjectionMatrix());
-      m_shader.setUniformValue("viewMatrix", camera.GetViewMatrix());
-
-      m_shader.setUniformValue("cameraPosition", camera.GetPosition());
-      m_shader.setUniformValue("materialShininess", settings.m_materialShininess);
-
-      SetUniformLights(lights, settings, m_shader);
->>>>>>> 6680664b
-
-      // @todo No need to set this repeatedly now that the color isn't controlled by the UI.
-      const QVector3D specularColor{ 0.0f, 0.0f, 0.0f };
-      m_shader.setUniformValue("materialSpecularColor", specularColor);
+   void Treemap::RenderShadowPass(const Camera& camera)
+   {
+      // In order to fix Peter-panning artifacts, we'll temporarily cull front faces:
+      m_openGL.glCullFace(GL_FRONT);
+
+      m_openGL.glViewport(0, 0, SHADOW_MAP_WIDTH, SHADOW_MAP_HEIGHT);
+
+      m_shadowMapFrameBuffer.bind();
+      m_shadowMapShader.bind();
+
+      // @todo Move to Constants namespace for easier debugging...
+      Camera shadowCamera = camera;
+      shadowCamera.SetPosition(QVector3D{ -1000.0f, 500.0f, 1000.0f });
+      shadowCamera.SetOrientation(5.0f, 45.0f);
+      shadowCamera.SetNearPlane(400.0f);
+
+   //   const BoundingBox frustumSplitBoundingBox = ComputeFrustumSplitBoundingBoxes(camera, shadowCamera)[2];
+   //   // @todo Compute projection-view matrix for frustum split...
+   //   QMatrix4x4 projectionViewMatrix;
+   //   projectionViewMatrix.perspective();
+
+      m_shadowMapShader.setUniformValue(
+         "lightProjectionViewMatrix",
+         ComputeLightTransformationMatrix(camera));
+
+      m_openGL.glClear(GL_COLOR_BUFFER_BIT | GL_DEPTH_BUFFER_BIT);
+
+      static constexpr float white[4] = { 1.0f, 1.0f, 1.0f, 1.0f };
+      m_openGL.glClearBufferfv(GL_COLOR, 0, white);
 
       m_VAO.bind();
 
-<<<<<<< HEAD
-   m_VAO.release();
-
-   m_mainShader.release();
-}
-
-bool TreemapAsset::Render(
-   const Camera& camera,
-   const std::vector<Light>& lights,
-   const OptionsManager& settings)
-{
-   if (!IsAssetLoaded())
-   {
-      return true;
-   }
-
-   RenderShadowPass(camera);
-   RenderMainPass(camera, lights, settings);
-   //RenderDepthMapPreview(); ///< Be sure to linearize the depth output in `shadowMapping.frag`
-
-   return true;
-}
-
-
-bool TreemapAsset::Reload()
-{
-   InitializeReferenceBlock();
-   InitializeColors();
-   InitializeBlockTransformations();
-=======
       m_openGL.glDrawArraysInstanced(
          /* mode = */ GL_TRIANGLES,
          /* first = */ 0,
@@ -773,12 +601,69 @@
          /* instanceCount = */ m_blockColors.size()
       );
 
-      m_shader.release();
       m_VAO.release();
 
+      m_shadowMapShader.release();
+      m_shadowMapFrameBuffer.release();
+
+      const auto& viewport = camera.GetViewport();
+      m_openGL.glViewport(0, 0, viewport.width(), viewport.height());
+
+      m_openGL.glCullFace(GL_BACK);
+   }
+
+   void Treemap::RenderMainPass(
+      const Camera& camera,
+      const std::vector<Light>& lights,
+      const OptionsManager& settings)
+   {
+      m_openGL.glClear(GL_COLOR_BUFFER_BIT | GL_DEPTH_BUFFER_BIT);
+
+      m_mainShader.bind();
+
+      m_mainShader.setUniformValue("cameraPosition", camera.GetPosition());
+      m_mainShader.setUniformValue("materialShininess", settings.m_materialShininess);
+
+      const QMatrix4x4 lightProjectionViewMatrix = ComputeLightTransformationMatrix(camera);
+
+      m_mainShader.setUniformValue("lightProjectionViewMatrix", lightProjectionViewMatrix );
+      m_mainShader.setUniformValue("cameraProjectionViewMatrix", camera.GetProjectionViewMatrix());
+
+      SetUniformLights(lights, settings, m_mainShader);
+
+      m_openGL.glActiveTexture(GL_TEXTURE0);
+      m_openGL.glBindTexture(GL_TEXTURE_2D, m_shadowMapFrameBuffer.texture());
+
+      m_VAO.bind();
+
+      m_openGL.glDrawArraysInstanced(
+         /* mode = */ GL_TRIANGLES,
+         /* first = */ 0,
+         /* count = */ m_referenceBlockVertices.size(),
+         /* instanceCount = */ m_blockColors.size()
+      );
+
+      m_VAO.release();
+
+      m_mainShader.release();
+   }
+
+   bool Treemap::Render(
+      const Camera& camera,
+      const std::vector<Light>& lights,
+      const OptionsManager& settings)
+   {
+      if (!IsAssetLoaded())
+      {
+         return true;
+      }
+
+      RenderShadowPass(camera);
+      RenderMainPass(camera, lights, settings);
+      //RenderDepthMapPreview(); ///< Be sure to linearize the depth output in `shadowMapping.frag`
+
       return true;
    }
->>>>>>> 6680664b
 
    bool Treemap::Reload()
    {
@@ -810,102 +695,6 @@
       m_VAO.bind();
       m_blockColorBuffer.bind();
 
-<<<<<<< HEAD
-   m_blockColorBuffer.release();
-   m_VAO.release();
-}
-
-bool TreemapAsset::LoadTexturePreviewShaders()
-{
-   if (!m_texturePreviewShader.addShaderFromSourceFile(QOpenGLShader::Vertex,
-      ":/Shaders/texturePreview.vert"))
-   {
-      std::cout << "Error loading vertex shader!" << std::endl;
-   }
-
-   if (!m_texturePreviewShader.addShaderFromSourceFile(QOpenGLShader::Fragment,
-      ":/Shaders/texturePreview.frag"))
-   {
-      std::cout << "Error loading fragment shader!" << std::endl;
-   }
-
-   return m_texturePreviewShader.link();
-}
-
-bool TreemapAsset::InitializeTexturePreviewer()
-{
-   static constexpr int coordinates[4][3] =
-   {
-      { +1, -1, -1 },
-      { -1, -1, -1 },
-      { -1, +1, -1 },
-      { +1, +1, -1 }
-   };
-
-   m_texturePreviewShader.bindAttributeLocation("vertex", TEXTURE_PREVIEWER_VERTEX_ATTRIBUTE);
-   m_texturePreviewShader.bindAttributeLocation("texCoord", TEXTURE_PREVIEWER_TEXCOORD_ATTRIBUTE);
-
-   QVector<GLfloat> vertexData;
-   for (int i = 0; i < 4; ++i)
-   {
-      // Vertex position:
-      vertexData.append(coordinates[i][0]);
-      vertexData.append(coordinates[i][1]);
-      vertexData.append(coordinates[i][2]);
-
-      // Texture coordinate:
-      vertexData.append(i == 0 || i == 3);
-      vertexData.append(i == 0 || i == 1);
-   }
-
-   m_texturePreviewVertexBuffer.create();
-   m_texturePreviewVertexBuffer.bind();
-
-   m_texturePreviewVertexBuffer.allocate(
-      vertexData.constData(),
-      vertexData.count() * sizeof(GLfloat));
-
-   m_texturePreviewVertexBuffer.release();
-
-   return true;
-}
-
-void TreemapAsset::RenderDepthMapPreview()
-{
-   // Simply using Normalized Device Coordinates (NDC), and an arbitrary choice of view planes.
-   QMatrix4x4 orthoMatrix;
-   orthoMatrix.ortho(-1.0f, 1.0f, 1.0f, -1.0f, 1.0f, 1000.0f);
-   orthoMatrix.translate(0.0f, 0.0f, -1.0f);
-
-   m_texturePreviewVertexBuffer.bind();
-
-   m_texturePreviewShader.bind();
-   m_texturePreviewShader.setUniformValue("matrix", orthoMatrix);
-   m_texturePreviewShader.enableAttributeArray(TEXTURE_PREVIEWER_VERTEX_ATTRIBUTE);
-   m_texturePreviewShader.enableAttributeArray(TEXTURE_PREVIEWER_TEXCOORD_ATTRIBUTE);
-
-   m_texturePreviewShader.setAttributeBuffer(TEXTURE_PREVIEWER_VERTEX_ATTRIBUTE, GL_FLOAT,
-      /* offset = */    0,
-      /* tupleSize = */ 3,
-      /* stride = */    5 * sizeof(GLfloat));
-
-   m_texturePreviewShader.setAttributeBuffer(TEXTURE_PREVIEWER_TEXCOORD_ATTRIBUTE, GL_FLOAT,
-      /* offset = */    3 * sizeof(GLfloat),
-      /* tupleSize = */ 2,
-      /* stride = */    5 * sizeof(GLfloat));
-
-   m_graphicsDevice.glActiveTexture(GL_TEXTURE0);
-   m_graphicsDevice.glBindTexture(GL_TEXTURE_2D, m_shadowMapFrameBuffer.texture());
-
-   m_graphicsDevice.glDrawArrays(
-      /* mode = */ GL_TRIANGLE_FAN,
-      /* first = */ 0,
-      /* count = */ 4);
-
-   m_texturePreviewShader.release();
-
-   m_texturePreviewVertexBuffer.release();
-=======
       m_openGL.glBufferSubData(
          /* target = */ GL_ARRAY_BUFFER,
          /* offset = */ offsetIntoColorBuffer,
@@ -915,5 +704,96 @@
       m_blockColorBuffer.release();
       m_VAO.release();
    }
->>>>>>> 6680664b
+
+   bool Treemap::LoadTexturePreviewShaders()
+   {
+      if (!m_texturePreviewShader.addShaderFromSourceFile(QOpenGLShader::Vertex,
+         ":/Shaders/texturePreview.vert"))
+      {
+         std::cout << "Error loading vertex shader!" << std::endl;
+      }
+
+      if (!m_texturePreviewShader.addShaderFromSourceFile(QOpenGLShader::Fragment,
+         ":/Shaders/texturePreview.frag"))
+      {
+         std::cout << "Error loading fragment shader!" << std::endl;
+      }
+
+      return m_texturePreviewShader.link();
+   }
+
+   bool Treemap::InitializeTexturePreviewer()
+   {
+      static constexpr int coordinates[4][3] =
+      {
+         { +1, -1, -1 },
+         { -1, -1, -1 },
+         { -1, +1, -1 },
+         { +1, +1, -1 }
+      };
+
+      m_texturePreviewShader.bindAttributeLocation("vertex", TEXTURE_PREVIEWER_VERTEX_ATTRIBUTE);
+      m_texturePreviewShader.bindAttributeLocation("texCoord", TEXTURE_PREVIEWER_TEXCOORD_ATTRIBUTE);
+
+      QVector<GLfloat> vertexData;
+      for (int i = 0; i < 4; ++i)
+      {
+         // Vertex position:
+         vertexData.append(coordinates[i][0]);
+         vertexData.append(coordinates[i][1]);
+         vertexData.append(coordinates[i][2]);
+
+         // Texture coordinate:
+         vertexData.append(i == 0 || i == 3);
+         vertexData.append(i == 0 || i == 1);
+      }
+
+      m_texturePreviewVertexBuffer.create();
+      m_texturePreviewVertexBuffer.bind();
+
+      m_texturePreviewVertexBuffer.allocate(
+         vertexData.constData(),
+         vertexData.count() * sizeof(GLfloat));
+
+      m_texturePreviewVertexBuffer.release();
+
+      return true;
+   }
+
+   void Treemap::RenderDepthMapPreview()
+   {
+      // Simply using Normalized Device Coordinates (NDC), and an arbitrary choice of view planes.
+      QMatrix4x4 orthoMatrix;
+      orthoMatrix.ortho(-1.0f, 1.0f, 1.0f, -1.0f, 1.0f, 1000.0f);
+      orthoMatrix.translate(0.0f, 0.0f, -1.0f);
+
+      m_texturePreviewVertexBuffer.bind();
+
+      m_texturePreviewShader.bind();
+      m_texturePreviewShader.setUniformValue("matrix", orthoMatrix);
+      m_texturePreviewShader.enableAttributeArray(TEXTURE_PREVIEWER_VERTEX_ATTRIBUTE);
+      m_texturePreviewShader.enableAttributeArray(TEXTURE_PREVIEWER_TEXCOORD_ATTRIBUTE);
+
+      m_texturePreviewShader.setAttributeBuffer(TEXTURE_PREVIEWER_VERTEX_ATTRIBUTE, GL_FLOAT,
+         /* offset = */    0,
+         /* tupleSize = */ 3,
+         /* stride = */    5 * sizeof(GLfloat));
+
+      m_texturePreviewShader.setAttributeBuffer(TEXTURE_PREVIEWER_TEXCOORD_ATTRIBUTE, GL_FLOAT,
+         /* offset = */    3 * sizeof(GLfloat),
+         /* tupleSize = */ 2,
+         /* stride = */    5 * sizeof(GLfloat));
+
+      m_openGL.glActiveTexture(GL_TEXTURE0);
+      m_openGL.glBindTexture(GL_TEXTURE_2D, m_shadowMapFrameBuffer.texture());
+
+      m_openGL.glDrawArrays(
+         /* mode = */ GL_TRIANGLE_FAN,
+         /* first = */ 0,
+         /* count = */ 4);
+
+      m_texturePreviewShader.release();
+
+      m_texturePreviewVertexBuffer.release();
+   }
 }