#ifndef NODESELECTIONCROSSHAIR_H
#define NODESELECTIONCROSSHAIR_H

#include "lineAsset.h"

<<<<<<< HEAD
#include <QPoint>

=======
>>>>>>> fbef8c4b
class CrosshairAsset final : public LineAsset
{
   public:

      CrosshairAsset(QOpenGLExtraFunctions& device);

      bool Render(
         const Camera& camera,
         const std::vector<Light>& lights,
         const OptionsManager& settings) override;

      /**
       * @brief Loads the necessary vertex and color data into the graphics buffers so as to show
       * the crosshair.
       *
       * @param[in] camera          The camera onto which the crosshair is to be overlaid.
       */
      void Show(const Camera& camera);

      /**
       * @brief Clears the buffers, thereby "hiding" the crosshair.
       */
      void Hide();
};

#endif // NODESELECTIONCROSSHAIR_H<|MERGE_RESOLUTION|>--- conflicted
+++ resolved
@@ -3,11 +3,6 @@
 
 #include "lineAsset.h"
 
-<<<<<<< HEAD
-#include <QPoint>
-
-=======
->>>>>>> fbef8c4b
 class CrosshairAsset final : public LineAsset
 {
    public:
