--- conflicted
+++ resolved
@@ -10,18 +10,13 @@
    const std::vector<Light>&,
    const OptionsManager&)
 {
-<<<<<<< HEAD
-   m_mainShader.bind();
-   m_mainShader.setUniformValue("mvpMatrix", camera.GetProjectionViewMatrix());
-=======
    if (!m_shouldRender)
    {
       return false;
    }
 
-   m_shader.bind();
-   m_shader.setUniformValue("mvpMatrix", camera.GetProjectionViewMatrix());
->>>>>>> e3462fb1
+   m_mainShader.bind();
+   m_mainShader.setUniformValue("mvpMatrix", camera.GetProjectionViewMatrix());
 
    m_VAO.bind();
 
