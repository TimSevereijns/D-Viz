#ifndef VISUALIZATIONASSET_H
#define VISUALIZATIONASSET_H

<<<<<<< HEAD
#include <memory>

#include "sceneAsset.h"
#include "texturePreviewAsset.h"
=======
#include "baseAsset.h"
>>>>>>> 6680664b

#include "../Utilities/colorGradient.hpp"

#include <QOpenGLFrameBufferObject>
#include <QOpenGLTexture>

struct VizFile;

template<typename DataType>
class TreeNode;

namespace Asset
{
<<<<<<< HEAD
   public:

      TreemapAsset(QOpenGLExtraFunctions& device);

      bool LoadShaders() override;

      bool Initialize() override;

      bool Render(
         const Camera& camera,
         const std::vector<Light>& lights,
         const OptionsManager& settings) override;

      bool Reload() override;

      void UpdateVBO(
         const Tree<VizFile>::Node& node,
         UpdateAction action,
         const VisualizationParameters& options) override;

      bool IsAssetLoaded() const override;

      /**
       * @brief Loads the TreeMap nodes into the necessary graphics buffers.
       *
       * @todo Passing the tree in as a const reference is a bit of a lie, since the nodes can still
       * be (and are) modifiable. Consider fixing this.
       *
       * @param[in] tree            The tree to pull the visualized TreeMap information from.
       * @param[in] parameters      The current visualization parameters that will govern what nodes
       *                            will be visualized.
       *
       * @returns The number of blocks that have been loaded into the buffer.
       */
      std::uint32_t LoadBufferData(
         const Tree<VizFile>& tree,
         const VisualizationParameters& parameters);

      /**
       * @returns The number of blocks that are currently loaded into the visualization asset.
       */
      std::uint32_t GetBlockCount() const;

   private:

      void RenderDepthMapPreview();

      void RenderShadowPass(const Camera& camera);

      void RenderMainPass(
         const Camera& camera,
         const std::vector<Light>& lights,
         const OptionsManager& settings);

      QVector3D ComputeGradientColor(const Tree<VizFile>::Node& node);

      void FindLargestDirectory(const Tree<VizFile>& tree);

      bool InitializeReferenceBlock();
      bool InitializeColors();
      bool InitializeBlockTransformations();
      bool InitializeShadowMachinery();

      bool LoadTexturePreviewShaders();
      bool InitializeTexturePreviewer();

      ColorGradient m_directoryColorGradient;

      std::uint32_t m_blockCount{ 0 };
      std::uintmax_t m_largestDirectorySize{ 0 };

      QOpenGLBuffer m_referenceBlockBuffer;
      QOpenGLBuffer m_blockTransformationBuffer;
      QOpenGLBuffer m_blockColorBuffer;
      QOpenGLBuffer m_texturePreviewVertexBuffer;

      QVector<QVector3D> m_referenceBlockVertices;
      QVector<QVector3D> m_blockColors;
      QVector<QMatrix4x4> m_blockTransformations;

      QOpenGLShaderProgram m_shadowMapShader;
      QOpenGLShaderProgram m_texturePreviewShader;

      Camera m_shadowCamera;

      static constexpr auto SHADOW_MAP_WIDTH{ 8192 };
      static constexpr auto SHADOW_MAP_HEIGHT{ 8192 };

      QOpenGLFramebufferObject m_shadowMapFrameBuffer
      {
         SHADOW_MAP_WIDTH,
         SHADOW_MAP_HEIGHT,
         QOpenGLFramebufferObject::Depth,
         GL_TEXTURE_2D,
         GL_R32F
      };

      QMatrix4x4 m_lightSpaceTransformationMatrix;
};
=======
   /**
    * @brief The VisualizationAsset class implements the functionality needed to represent the
    * main visualization scene asset.
    */
   class Treemap final : public Base
   {
      public:

         Treemap(QOpenGLExtraFunctions& openGL);

         bool LoadShaders() override;

         bool Initialize() override;

         bool Render(
            const Camera& camera,
            const std::vector<Light>& lights,
            const OptionsManager& settings) override;

         bool Reload() override;

         void UpdateVBO(
            const Tree<VizFile>::Node& node,
            UpdateAction action,
            const VisualizationParameters& options) override;

         bool IsAssetLoaded() const override;

         /**
          * @brief Loads the TreeMap nodes into the necessary graphics buffers.
          *
          * @todo Passing the tree in as a const reference is a bit of a lie, since the nodes can still
          * be (and are) modifiable. Consider fixing this.
          *
          * @param[in] tree            The tree to pull the visualized TreeMap information from.
          * @param[in] parameters      The current visualization parameters that will govern what nodes
          *                            will be visualized.
          *
          * @returns The number of blocks that have been loaded into the buffer.
          */
         std::uint32_t LoadBufferData(
            const Tree<VizFile>& tree,
            const VisualizationParameters& parameters);

         /**
          * @returns The number of blocks that are currently loaded into the visualization asset.
          */
         std::uint32_t GetBlockCount() const;

      private:

         bool RenderShadowPass(const Camera& camera);

         QVector3D ComputeGradientColor(const Tree<VizFile>::Node& node);

         void FindLargestDirectory(const Tree<VizFile>& tree);

         ColorGradient m_directoryColorGradient;

         std::uint32_t m_blockCount{ 0 };
         std::uintmax_t m_largestDirectorySize{ 0 };

         bool InitializeReferenceBlock();
         bool InitializeColors();
         bool InitializeBlockTransformations();
         bool InitializeShadowMachinery();

         QOpenGLBuffer m_referenceBlockBuffer;
         QOpenGLBuffer m_blockTransformationBuffer;
         QOpenGLBuffer m_blockColorBuffer;

         QVector<QVector3D> m_referenceBlockVertices;
         QVector<QMatrix4x4> m_blockTransformations;
         QVector<QVector3D> m_blockColors;
   };
}
>>>>>>> 6680664b

#endif // VISUALIZATIONASSET_H<|MERGE_RESOLUTION|>--- conflicted
+++ resolved
@@ -1,14 +1,10 @@
 #ifndef VISUALIZATIONASSET_H
 #define VISUALIZATIONASSET_H
 
-<<<<<<< HEAD
 #include <memory>
 
-#include "sceneAsset.h"
+#include "baseAsset.h"
 #include "texturePreviewAsset.h"
-=======
-#include "baseAsset.h"
->>>>>>> 6680664b
 
 #include "../Utilities/colorGradient.hpp"
 
@@ -22,107 +18,6 @@
 
 namespace Asset
 {
-<<<<<<< HEAD
-   public:
-
-      TreemapAsset(QOpenGLExtraFunctions& device);
-
-      bool LoadShaders() override;
-
-      bool Initialize() override;
-
-      bool Render(
-         const Camera& camera,
-         const std::vector<Light>& lights,
-         const OptionsManager& settings) override;
-
-      bool Reload() override;
-
-      void UpdateVBO(
-         const Tree<VizFile>::Node& node,
-         UpdateAction action,
-         const VisualizationParameters& options) override;
-
-      bool IsAssetLoaded() const override;
-
-      /**
-       * @brief Loads the TreeMap nodes into the necessary graphics buffers.
-       *
-       * @todo Passing the tree in as a const reference is a bit of a lie, since the nodes can still
-       * be (and are) modifiable. Consider fixing this.
-       *
-       * @param[in] tree            The tree to pull the visualized TreeMap information from.
-       * @param[in] parameters      The current visualization parameters that will govern what nodes
-       *                            will be visualized.
-       *
-       * @returns The number of blocks that have been loaded into the buffer.
-       */
-      std::uint32_t LoadBufferData(
-         const Tree<VizFile>& tree,
-         const VisualizationParameters& parameters);
-
-      /**
-       * @returns The number of blocks that are currently loaded into the visualization asset.
-       */
-      std::uint32_t GetBlockCount() const;
-
-   private:
-
-      void RenderDepthMapPreview();
-
-      void RenderShadowPass(const Camera& camera);
-
-      void RenderMainPass(
-         const Camera& camera,
-         const std::vector<Light>& lights,
-         const OptionsManager& settings);
-
-      QVector3D ComputeGradientColor(const Tree<VizFile>::Node& node);
-
-      void FindLargestDirectory(const Tree<VizFile>& tree);
-
-      bool InitializeReferenceBlock();
-      bool InitializeColors();
-      bool InitializeBlockTransformations();
-      bool InitializeShadowMachinery();
-
-      bool LoadTexturePreviewShaders();
-      bool InitializeTexturePreviewer();
-
-      ColorGradient m_directoryColorGradient;
-
-      std::uint32_t m_blockCount{ 0 };
-      std::uintmax_t m_largestDirectorySize{ 0 };
-
-      QOpenGLBuffer m_referenceBlockBuffer;
-      QOpenGLBuffer m_blockTransformationBuffer;
-      QOpenGLBuffer m_blockColorBuffer;
-      QOpenGLBuffer m_texturePreviewVertexBuffer;
-
-      QVector<QVector3D> m_referenceBlockVertices;
-      QVector<QVector3D> m_blockColors;
-      QVector<QMatrix4x4> m_blockTransformations;
-
-      QOpenGLShaderProgram m_shadowMapShader;
-      QOpenGLShaderProgram m_texturePreviewShader;
-
-      Camera m_shadowCamera;
-
-      static constexpr auto SHADOW_MAP_WIDTH{ 8192 };
-      static constexpr auto SHADOW_MAP_HEIGHT{ 8192 };
-
-      QOpenGLFramebufferObject m_shadowMapFrameBuffer
-      {
-         SHADOW_MAP_WIDTH,
-         SHADOW_MAP_HEIGHT,
-         QOpenGLFramebufferObject::Depth,
-         GL_TEXTURE_2D,
-         GL_R32F
-      };
-
-      QMatrix4x4 m_lightSpaceTransformationMatrix;
-};
-=======
    /**
     * @brief The VisualizationAsset class implements the functionality needed to represent the
     * main visualization scene asset.
@@ -174,31 +69,60 @@
 
       private:
 
-         bool RenderShadowPass(const Camera& camera);
+         void RenderDepthMapPreview();
+
+         void RenderShadowPass(const Camera& camera);
+
+         void RenderMainPass(
+            const Camera& camera,
+            const std::vector<Light>& lights,
+            const OptionsManager& settings);
 
          QVector3D ComputeGradientColor(const Tree<VizFile>::Node& node);
 
-         void FindLargestDirectory(const Tree<VizFile>& tree);
-
-         ColorGradient m_directoryColorGradient;
-
-         std::uint32_t m_blockCount{ 0 };
-         std::uintmax_t m_largestDirectorySize{ 0 };
+            void FindLargestDirectory(const Tree<VizFile>& tree);
 
          bool InitializeReferenceBlock();
          bool InitializeColors();
          bool InitializeBlockTransformations();
          bool InitializeShadowMachinery();
 
+         bool LoadTexturePreviewShaders();
+         bool InitializeTexturePreviewer();
+
+         ColorGradient m_directoryColorGradient;
+
+            std::uint32_t m_blockCount{ 0 };
+            std::uintmax_t m_largestDirectorySize{ 0 };
+
          QOpenGLBuffer m_referenceBlockBuffer;
          QOpenGLBuffer m_blockTransformationBuffer;
          QOpenGLBuffer m_blockColorBuffer;
+         QOpenGLBuffer m_texturePreviewVertexBuffer;
 
          QVector<QVector3D> m_referenceBlockVertices;
+         QVector<QVector3D> m_blockColors;
          QVector<QMatrix4x4> m_blockTransformations;
-         QVector<QVector3D> m_blockColors;
+
+         QOpenGLShaderProgram m_shadowMapShader;
+         QOpenGLShaderProgram m_texturePreviewShader;
+
+         Camera m_shadowCamera;
+
+         static constexpr auto SHADOW_MAP_WIDTH{ 8192 };
+         static constexpr auto SHADOW_MAP_HEIGHT{ 8192 };
+
+         QOpenGLFramebufferObject m_shadowMapFrameBuffer
+         {
+            SHADOW_MAP_WIDTH,
+            SHADOW_MAP_HEIGHT,
+            QOpenGLFramebufferObject::Depth,
+            GL_TEXTURE_2D,
+            GL_R32F
+         };
+
+         QMatrix4x4 m_lightSpaceTransformationMatrix;
    };
 }
->>>>>>> 6680664b
 
 #endif // VISUALIZATIONASSET_H