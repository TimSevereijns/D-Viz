#include "glCanvas.h"

#include "../constants.h"

#include "canvasContextMenu.h"
#include "Stopwatch/Stopwatch.hpp"
#include "Utilities/operatingSystemSpecific.hpp"
#include "Utilities/scopeExit.hpp"
#include "Visualizations/squarifiedTreemap.h"

#include <QApplication>
#include <QMenu>
#include <QMessageBox>

#include <spdlog/spdlog.h>

#include <iostream>

namespace
{
   /**
    * @brief Computes and sets the vertex and color data for the light markers.
    *
    * @param[in] lights                   The lights in the scene to be marked.
    * @param[out] lightMarkerAsset        The scene asset to be updated
    */
   void InitializeLightMarkers(
      const std::vector<Light>& lights,
      Asset::LightMarker& lightMarkerAsset)
   {
      constexpr auto verticesPerMarker{ 6 };

      QVector<QVector3D> vertices;
      for (const auto& light : lights)
      {
         vertices
            << light.position + QVector3D{ 5.0f, 0.0f, 0.0f }
            << light.position - QVector3D{ 5.0f, 0.0f, 0.0f }
            << light.position + QVector3D{ 0.0f, 5.0f, 0.0f }
            << light.position - QVector3D{ 0.0f, 5.0f, 0.0f }
            << light.position + QVector3D{ 0.0f, 0.0f, 5.0f }
            << light.position - QVector3D{ 0.0f, 0.0f, 5.0f };
      }

      QVector<QVector3D> colors;
      for (std::size_t index{ 0 }; index < lights.size() * verticesPerMarker; ++index)
      {
         colors << Constants::Colors::WHITE;
      }

      lightMarkerAsset.SetVertexCoordinates(std::move(vertices));
      lightMarkerAsset.SetVertexColors(std::move(colors));
   }
}

GLCanvas::GLCanvas(
   Controller& controller,
   QWidget* parent)
   :
   QOpenGLWidget{ parent },
   m_controller{ controller },
   m_mainWindow{ *(reinterpret_cast<MainWindow*>(parent)) }
{
   m_optionsManager = m_mainWindow.GetOptionsManager();

   m_camera.SetPosition(QVector3D{ 500, 100, 0 });
   m_camera.SetFarPlane(10'000.0f);

   setFocusPolicy(Qt::StrongFocus);

   QSurfaceFormat format;
   format.setDepthBufferSize(32);
   format.setSamples(8);
   format.setSwapBehavior(QSurfaceFormat::DoubleBuffer);
   setFormat(format);

   connect(&m_frameRedrawTimer, &QTimer::timeout, this, &GLCanvas::RunMainLoop);
   m_frameRedrawTimer.start(Constants::Graphics::DESIRED_TIME_BETWEEN_FRAMES);
}

void GLCanvas::RunMainLoop()
{
  HandleUserInput();
  update();
}

void GLCanvas::initializeGL()
{
   m_graphicsDevice.initializeOpenGLFunctions();

   m_graphicsDevice.glEnable(GL_DEPTH_TEST);
   m_graphicsDevice.glEnable(GL_CULL_FACE);
   m_graphicsDevice.glEnable(GL_MULTISAMPLE);
   m_graphicsDevice.glEnable(GL_LINE_SMOOTH);

<<<<<<< HEAD
   RegisterAsset<Asset::Grid>();
   RegisterAsset<Asset::OriginMarker>();
   RegisterAsset<Asset::Treemap>();
   RegisterAsset<Asset::Crosshair>();
   RegisterAsset<Asset::LightMarkers>();
   RegisterAsset<Asset::Frusta>();

   auto* lightMarkers = GetAsset<Asset::LightMarkers>();
=======
   RegisterAsset<Asset::Tag::Grid>();
   RegisterAsset<Asset::Tag::OriginMarker>();
   RegisterAsset<Asset::Tag::Treemap>();
   RegisterAsset<Asset::Tag::Crosshair>();
   RegisterAsset<Asset::Tag::LightMarker>();

   auto* lightMarkers = GetAsset<Asset::Tag::LightMarker>();
>>>>>>> 6680664b
   InitializeLightMarkers(m_lights, *lightMarkers);

   for (const auto& tagAndAsset : m_sceneAssets)
   {
      tagAndAsset.asset->LoadShaders();
      tagAndAsset.asset->Initialize();
   }
}

void GLCanvas::resizeGL(int width, int height)
{
   if (height == 0)
   {
      height = 1;
   }

   m_graphicsDevice.glViewport(0, 0, width, height);
   m_camera.SetViewport(QRect{ QPoint{ 0, 0 }, QPoint{ width, height } });

   auto* const frusta = GetAsset<Asset::Frusta>();
   frusta->GenerateFrusta(m_camera);
}

void GLCanvas::ReloadVisualization()
{
   const bool previousSuspensionState = m_isPaintingSuspended;
   ON_SCOPE_EXIT noexcept { m_isPaintingSuspended = previousSuspensionState; };

   m_isPaintingSuspended = true;

   auto* const treemap = GetAsset<Asset::Tag::Treemap>();
   const auto parameters = m_controller.GetVisualizationParameters();
   const auto blockCount = treemap->LoadBufferData(m_controller.GetTree(), parameters);

   for (const auto& tagAndAsset : m_sceneAssets)
   {
      tagAndAsset.asset->Reload();
   }

   assert(blockCount == treemap->GetBlockCount());

   m_controller.PrintMetadataToStatusBar();
}

void GLCanvas::SetFieldOfView(float fieldOfView)
{
   m_camera.SetFieldOfView(fieldOfView);
}

void GLCanvas::keyPressEvent(QKeyEvent* const event)
{
   if (!event)
   {
      return;
   }

   if (event->isAutoRepeat())
   {
      event->ignore();
      return;
   }

   constexpr auto state = KeyboardManager::KEY_STATE::DOWN;
   m_keyboardManager.UpdateKeyState(static_cast<Qt::Key>(event->key()), state);

   event->accept();
}

void GLCanvas::keyReleaseEvent(QKeyEvent* const event)
{
   if (!event)
   {
      return;
   }

   if (event->isAutoRepeat())
   {
      event->ignore();
      return;
   }

   constexpr auto state = KeyboardManager::KEY_STATE::UP;
   m_keyboardManager.UpdateKeyState(static_cast<Qt::Key>(event->key()), state);

   event->accept();
}

void GLCanvas::mousePressEvent(QMouseEvent* const event)
{
   if (!event)
   {
      return;
   }

   m_lastMousePosition = event->pos();

   if (event->button() == Qt::RightButton)
   {
      if (m_keyboardManager.IsKeyDown(Qt::Key_Control))
      {
         ShowContextMenu(m_lastMousePosition);
      }
      else
      {
         SelectNodeViaRay(event->pos());
      }
   }
   else if (event->button() == Qt::LeftButton)
   {
      if (!m_isLeftMouseButtonDown)
      {
         m_isLeftMouseButtonDown = true;
         m_startOfMouseLookEvent = std::chrono::system_clock::now();
      }
   }

   event->accept();
}

void GLCanvas::mouseReleaseEvent(QMouseEvent* const event)
{
   if (!event)
   {
      return;
   }

   if (event->button() == Qt::LeftButton)
   {
      m_isLeftMouseButtonDown = false;

      if (m_isCursorHidden)
      {
         const auto globalCursorPosition = mapToGlobal(m_camera.GetViewport().center());
         cursor().setPos(globalCursorPosition.x(), globalCursorPosition.y());
      }

      setCursor(Qt::ArrowCursor);
      m_isCursorHidden = false;
   }
}

void GLCanvas::mouseMoveEvent(QMouseEvent* const event)
{
   if (!event)
   {
      return;
   }

   const float deltaX = event->x() - m_lastMousePosition.x();
   const float deltaY = event->y() - m_lastMousePosition.y();

   if (!m_isCursorHidden)
   {
      m_lastMousePosition = event->pos();
   }

   if (event->buttons() & Qt::LeftButton)
   {
      const auto now = std::chrono::system_clock::now();
      const auto timeSinceStartOfLookEvent =
         std::chrono::duration_cast<std::chrono::seconds>(now - m_startOfMouseLookEvent);

      if (timeSinceStartOfLookEvent >= std::chrono::seconds{ 2 })
      {
         setCursor(Qt::BlankCursor);
         m_isCursorHidden = true;

         // In order to correctly set the cursor's position, we need to use coordinates that are
         // relative to the virtual monitor. However, in order to correctly process mouse movements
         // within this class, we need to store the cursor's position relative to the widget's
         // coordinate system.

         const auto cursorPositionOnCanvas = m_camera.GetViewport().center();
         const auto cursorPositionOnMonitor = mapToGlobal(cursorPositionOnCanvas);
         cursor().setPos(cursorPositionOnMonitor.x(), cursorPositionOnMonitor.y());

         m_lastMousePosition = cursorPositionOnCanvas;
      }

      m_camera.OffsetOrientation(
         m_optionsManager->m_mouseSensitivity * deltaY,
         m_optionsManager->m_mouseSensitivity * deltaX);
   }

   event->accept();
}

void GLCanvas::wheelEvent(QWheelEvent* const event)
{
   if (!event)
   {
      return;
   }

   event->accept();

   if (event->orientation() != Qt::Vertical)
   {
      return;
   }

   const int delta = event->delta();

   if (m_keyboardManager.IsKeyUp(Qt::Key_Shift))
   {
      if (delta > 0 && m_optionsManager->m_cameraMovementSpeed < 1.0)
      {
         m_optionsManager->m_cameraMovementSpeed += 0.01;
      }
      else if (delta < 0 && m_optionsManager->m_cameraMovementSpeed > 0.01)
      {
         m_optionsManager->m_cameraMovementSpeed -= 0.01;
      }

      const auto newSpeed = static_cast<double>(m_optionsManager->m_cameraMovementSpeed);
      m_mainWindow.SetCameraSpeedSpinner(newSpeed);
   }
   else
   {
      if (delta < 0)
      {
        m_camera.IncreaseFieldOfView();
      }
      else if (delta > 0)
      {
         m_camera.DecreaseFieldOfView();
      }

      m_mainWindow.SetFieldOfViewSlider(static_cast<float>(m_camera.GetVerticalFieldOfView()));
   }
}

void GLCanvas::SelectNode(const Tree<VizFile>::Node* const node)
{
   auto* const treemap = GetAsset<Asset::Tag::Treemap>();

   treemap->UpdateVBO(
      *node,
      Asset::UpdateAction::SELECT,
      m_controller.GetVisualizationParameters());
}

void GLCanvas::RestoreSelectedNode()
{
   if (!m_controller.GetSelectedNode())
   {
      return;
   }

   auto* const treemap = GetAsset<Asset::Tag::Treemap>();

   treemap->UpdateVBO(
      *m_controller.GetSelectedNode(),
      Asset::UpdateAction::DESELECT,
      m_controller.GetVisualizationParameters());
}

void GLCanvas::HighlightNodes(std::vector<const Tree<VizFile>::Node*>& nodes)
{
   for (const auto* const node : nodes)
   {
      SelectNode(node);
   }
}

void GLCanvas::RestoreHighlightedNodes(std::vector<const Tree<VizFile>::Node*>& nodes)
{
   auto* const treemap = GetAsset<Asset::Tag::Treemap>();

   for (const auto* const node : nodes)
   {
      treemap->UpdateVBO(
         *node,
         Asset::UpdateAction::DESELECT,
         m_controller.GetVisualizationParameters());
   }
}

void GLCanvas::ShowContextMenu(const QPoint& point)
{
   const auto* const selectedNode = m_controller.GetSelectedNode();
   if (!selectedNode)
   {
      return;
   }

   const auto deselectionCallback = [&] (auto& nodes) { RestoreHighlightedNodes(nodes); };
   const auto selectionCallback = [&] (auto& nodes) { HighlightNodes(nodes); };

   CanvasContextMenu menu{ m_keyboardManager };

   menu.addAction("Highlight Ancestors", [&]
   {
      constexpr auto clearSelected{ true };
      m_controller.ClearHighlightedNodes(deselectionCallback, clearSelected);
      m_controller.HighlightAncestors(*selectedNode, selectionCallback);
   });

   menu.addAction("Highlight Descendants", [&]
   {
      constexpr auto clearSelected{ true };
      m_controller.ClearHighlightedNodes(deselectionCallback, clearSelected);
      m_controller.HighlightDescendants(*selectedNode, selectionCallback);
   });

   if (selectedNode->GetData().file.type == FileType::REGULAR)
   {
      fmt::WMemoryWriter writer;
      writer << L"Highlight All " << selectedNode->GetData().file.extension << L" Files";

      menu.addAction(QString::fromStdWString(writer.c_str()), [&]
      {
         constexpr auto clearSelected{ true };
         m_controller.ClearHighlightedNodes(deselectionCallback, clearSelected);
         m_controller.HighlightAllMatchingExtensions(*selectedNode, selectionCallback);
      });
   }

   menu.addSeparator();

   menu.addAction("Show in Explorer", [&]
   {
      OperatingSystemSpecific::LaunchFileExplorer(*selectedNode);
   });

   const QPoint globalPoint = mapToGlobal(point);
   menu.exec(globalPoint);
}

void GLCanvas::HandleUserInput()
{
   assert(m_optionsManager);

   const auto now = std::chrono::system_clock::now();
   ON_SCOPE_EXIT noexcept { m_lastCameraPositionUpdatelTime = now; };

   const auto millisecondsElapsedSinceLastUpdate =
      std::chrono::duration_cast<std::chrono::milliseconds>(now - m_lastCameraPositionUpdatelTime);

   HandleGamepadInput(millisecondsElapsedSinceLastUpdate);
   HandleKeyboardInput(millisecondsElapsedSinceLastUpdate);
}

void GLCanvas::HandleKeyboardInput(const std::chrono::milliseconds& elapsedTime)
{
   const bool isWKeyDown = m_keyboardManager.IsKeyDown(Qt::Key_W);
   const bool isAKeyDown = m_keyboardManager.IsKeyDown(Qt::Key_A);
   const bool isSKeyDown = m_keyboardManager.IsKeyDown(Qt::Key_S);
   const bool isDKeyDown = m_keyboardManager.IsKeyDown(Qt::Key_D);

   if ((isWKeyDown && isSKeyDown) || (isAKeyDown && isDKeyDown))
   {
      return;
   }

   const auto millisecondsElapsed = elapsedTime.count();
   const auto cameraSpeed = m_optionsManager->m_cameraMovementSpeed;

   if (isWKeyDown)
   {
      m_camera.OffsetPosition(millisecondsElapsed * cameraSpeed * m_camera.Forward());
   }

   if (isAKeyDown)
   {
      m_camera.OffsetPosition(millisecondsElapsed * cameraSpeed * m_camera.Left());
   }

   if (isSKeyDown)
   {
      m_camera.OffsetPosition(millisecondsElapsed * cameraSpeed * m_camera.Backward());
   }

   if (isDKeyDown)
   {
      m_camera.OffsetPosition(millisecondsElapsed * cameraSpeed * m_camera.Right());
   }
}

void GLCanvas::HandleGamepadInput(const std::chrono::milliseconds& elapsedTime)
{
   if (!m_mainWindow.GetGamepad().isConnected())
   {
      return;
   }

   const auto& gamepad = m_mainWindow.GetGamepad();

   HandleGamepadKeyInput(gamepad, elapsedTime);
   HandleGamepadThumbstickInput(gamepad);
   HandleGamepadTriggerInput(gamepad);
}

void GLCanvas::HandleGamepadKeyInput(
   const Gamepad& gamepad,
   const std::chrono::milliseconds& elapsedTime)
{
   const auto millisecondsElapsed = elapsedTime.count();
   const auto cameraSpeed =
      m_optionsManager->m_cameraMovementSpeed / Constants::Input::MOVEMENT_AMPLIFICATION;

   if (gamepad.buttonUp())
   {
      m_camera.OffsetPosition(millisecondsElapsed * cameraSpeed * m_camera.Forward());
   }

   if (gamepad.buttonLeft())
   {
      m_camera.OffsetPosition(millisecondsElapsed * cameraSpeed * m_camera.Left());
   }

   if (gamepad.buttonDown())
   {
      m_camera.OffsetPosition(millisecondsElapsed * cameraSpeed * m_camera.Backward());
   }

   if (gamepad.buttonRight())
   {
      m_camera.OffsetPosition(millisecondsElapsed * cameraSpeed * m_camera.Right());
   }

   if (gamepad.buttonL1())
   {
      m_camera.OffsetPosition(millisecondsElapsed * cameraSpeed * m_camera.Down());
   }

   if (gamepad.buttonR1())
   {
      m_camera.OffsetPosition(millisecondsElapsed * cameraSpeed * m_camera.Up());
   }
}

void GLCanvas::HandleGamepadThumbstickInput(const Gamepad& gamepad)
{
   if (gamepad.axisRightX() || gamepad.axisRightY())
   {
      const auto pitch =
         Constants::Input::MOVEMENT_AMPLIFICATION
         * m_optionsManager->m_mouseSensitivity
         * gamepad.axisRightY();

      const auto yaw =
         Constants::Input::MOVEMENT_AMPLIFICATION
         * m_optionsManager->m_mouseSensitivity
         * gamepad.axisRightX();

      m_camera.OffsetOrientation(pitch, yaw);
   }

   if (gamepad.axisLeftY())
   {
      m_camera.OffsetPosition(
         Constants::Input::MOVEMENT_AMPLIFICATION
         * m_optionsManager->m_cameraMovementSpeed
         * -gamepad.axisLeftY()
         * m_camera.Forward());
   }

   if (gamepad.axisLeftX())
   {
      m_camera.OffsetPosition(
         Constants::Input::MOVEMENT_AMPLIFICATION
         * m_optionsManager->m_cameraMovementSpeed
         * gamepad.axisLeftX()
         * m_camera.Right());
   }
}

void GLCanvas::HandleGamepadTriggerInput(const Gamepad& gamepad)
{
   if (!m_isLeftTriggerDown && gamepad.IsLeftTriggerDown())
   {
      m_isLeftTriggerDown = true;

      auto* const crosshair = GetAsset<Asset::Tag::Crosshair>();
      crosshair->SetCrosshairLocation(m_camera.GetViewport().center());
   }
   else if (m_isLeftTriggerDown && !gamepad.IsLeftTriggerDown())
   {
      m_isLeftTriggerDown = false;

      auto* const crosshair = GetAsset<Asset::Tag::Crosshair>();
      crosshair->Hide();
   }

   if (!m_isRightTriggerDown && gamepad.IsRightTriggerDown())
   {
      m_isRightTriggerDown = true;

      SelectNodeViaRay(m_camera.GetViewport().center());
   }
   else if (m_isRightTriggerDown && !gamepad.IsRightTriggerDown())
   {
      m_isRightTriggerDown = false;
   }
}

void GLCanvas::SelectNodeViaRay(const QPoint& rayOrigin)
{
   const auto deselectionCallback = [&] (std::vector<const Tree<VizFile>::Node*>& nodes)
   {
      RestoreHighlightedNodes(nodes);
      RestoreSelectedNode();
   };

   const auto selectionCallback = [&] (auto* node) { SelectNode(node); };
   const auto ray = m_camera.ShootRayIntoScene(rayOrigin);
   m_controller.SelectNodeViaRay(m_camera, ray, deselectionCallback, selectionCallback );
}

void GLCanvas::UpdateFrameTime(const std::chrono::microseconds& elapsedTime)
{
   constexpr auto movingAverageWindowSize{ 64 };
   if (m_frameTimeDeque.size() > movingAverageWindowSize)
   {
      m_frameTimeDeque.pop_front();
   }
   assert(m_frameTimeDeque.size() <= movingAverageWindowSize);

   m_frameTimeDeque.emplace_back(static_cast<int>(elapsedTime.count()));

   const int total = std::accumulate(std::begin(m_frameTimeDeque), std::end(m_frameTimeDeque), 0,
      [] (const int runningTotal, const int frameTime) noexcept
   {
      return runningTotal + frameTime;
   });

   assert(m_frameTimeDeque.size() > 0);
   const auto averageFrameTime = total / m_frameTimeDeque.size();

   m_mainWindow.setWindowTitle(
      QString::fromStdWString(L"D-Viz @ ")
      + QString::number(averageFrameTime)
      + QString::fromStdWString(L" \xB5s / frame"));
}

void GLCanvas::paintGL()
{
   if (m_isPaintingSuspended)
   {
      return;
   }

   const auto elapsedTime = Stopwatch<std::chrono::microseconds>(
      [&] () noexcept
   {
      m_graphicsDevice.glClear(GL_COLOR_BUFFER_BIT | GL_DEPTH_BUFFER_BIT);

      assert(m_optionsManager);
      if (m_optionsManager->m_isLightAttachedToCamera)
      {
         assert(m_lights.size() > 0);
         m_lights.front().position = m_camera.GetPosition();
      }

      for (const auto& tagAndAsset : m_sceneAssets)
      {
         tagAndAsset.asset->Render(m_camera, m_lights, *m_optionsManager);
      }
   }).GetElapsedTime();

   if (m_mainWindow.ShouldShowFrameTime())
   {
      UpdateFrameTime(elapsedTime);
   }
}<|MERGE_RESOLUTION|>--- conflicted
+++ resolved
@@ -93,24 +93,14 @@
    m_graphicsDevice.glEnable(GL_MULTISAMPLE);
    m_graphicsDevice.glEnable(GL_LINE_SMOOTH);
 
-<<<<<<< HEAD
-   RegisterAsset<Asset::Grid>();
-   RegisterAsset<Asset::OriginMarker>();
-   RegisterAsset<Asset::Treemap>();
-   RegisterAsset<Asset::Crosshair>();
-   RegisterAsset<Asset::LightMarkers>();
-   RegisterAsset<Asset::Frusta>();
-
-   auto* lightMarkers = GetAsset<Asset::LightMarkers>();
-=======
    RegisterAsset<Asset::Tag::Grid>();
    RegisterAsset<Asset::Tag::OriginMarker>();
    RegisterAsset<Asset::Tag::Treemap>();
    RegisterAsset<Asset::Tag::Crosshair>();
-   RegisterAsset<Asset::Tag::LightMarker>();
-
-   auto* lightMarkers = GetAsset<Asset::Tag::LightMarker>();
->>>>>>> 6680664b
+   RegisterAsset<Asset::Tag::LightMarkers>();
+   RegisterAsset<Asset::Tag::Frusta>();
+
+   auto* lightMarkers = GetAsset<Asset::Tag::LightMarkers>();
    InitializeLightMarkers(m_lights, *lightMarkers);
 
    for (const auto& tagAndAsset : m_sceneAssets)
@@ -130,7 +120,7 @@
    m_graphicsDevice.glViewport(0, 0, width, height);
    m_camera.SetViewport(QRect{ QPoint{ 0, 0 }, QPoint{ width, height } });
 
-   auto* const frusta = GetAsset<Asset::Frusta>();
+   auto* const frusta = GetAsset<Asset::Tag::Frusta>();
    frusta->GenerateFrusta(m_camera);
 }
 
