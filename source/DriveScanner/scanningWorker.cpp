#include "driveScanner.h"
#include "scanningWorker.h"

#include "../constants.h"

#include "../ThirdParty/Stopwatch.hpp"
#include "../ThirdParty/ThreadSafeQueue.hpp"

#include "../Utilities/ignoreUnused.hpp"

#include <algorithm>
#include <iostream>
#include <memory>
#include <mutex>
#include <system_error>
#include <thread>
#include <vector>

#ifdef Q_OS_WIN
#include <windows.h>
#include <fileapi.h>
#endif

namespace
{
   std::mutex streamMutex;

   /**
    * @brief Rremoves nodes whose corresponding file or directory size is zero. This is often
    * necessary because a directory may contain a single other directory within it that is
    * empty. In such a case, the outer directory has a size of zero, but
    * std::experimental::filesystem::is_empty will still have reported this directory as being
    * non-empty.
    *
    * @param[in, out] tree           The tree to be pruned.
    */
   void PruneEmptyFilesAndDirectories(Tree<VizNode>& tree)
   {
      std::vector<TreeNode<VizNode>*> toBeDeleted;

      for (auto& node : tree)
      {
         if (node->file.size == 0)
         {
            toBeDeleted.emplace_back(&node);
         }
      }

      const size_t nodesRemoved = toBeDeleted.size();

      for (auto* node : toBeDeleted)
      {
         node->DeleteFromTree();
      }

      std::cout << "Number of Sizeless Files Removed: " << nodesRemoved << std::endl;
   }

   /**
    * @brief Performs a post-processing step that iterates through the tree and computes the size
    * of all directories.
    *
    * @param[in, out] tree          The tree whose nodes need their directory sizes computed.
    */
   void ComputeDirectorySizes(Tree<VizNode>& tree)
   {
      for (auto& node : tree)
      {
         const FileInfo fileInfo = node->file;

         TreeNode<VizNode>* parent = node.GetParent();
         if (!parent)
         {
            return;
         }

         FileInfo& parentInfo = parent->GetData().file;
         if (parentInfo.type == FileType::DIRECTORY)
         {
            parentInfo.size += fileInfo.size;
         }
      }
   }

   /**
    * @brief Partitions the files to be scanned such that directories come first, followed by the
    * regular files. Any path that could not be accessed, or that points to either an empty
    * directory or a symbolic link, will be removed from the vector.
    *
    * @param[in] filesToProcess     All potential files to be scanned.
    *
    * @returns An iterator to the first file that is not a directory.
    */
   auto PreprocessTargetFiles(std::vector<NodeAndPath>& filesToProcess)
   {
      const auto firstNonDirectory =
         std::partition(std::begin(filesToProcess), std::end(filesToProcess),
         [] (const auto& nodeAndPath) noexcept
      {
         try
         {
            if (std::experimental::filesystem::is_directory(nodeAndPath.path)
               && !std::experimental::filesystem::is_symlink(nodeAndPath.path)
               && !std::experimental::filesystem::is_empty(nodeAndPath.path))
            {
               return true;
            }
         }
         catch (...)
         {
            return false;
         }

         return false;
      });

      const auto firstInvalidFile =
         std::partition(firstNonDirectory, std::end(filesToProcess),
         [] (const auto& nodeAndPath) noexcept
      {
         try
         {
            if (std::experimental::filesystem::is_regular_file(nodeAndPath.path))
            {
               return true;
            }
         }
         catch (...)
         {
            return false;
         }

         try
         {
            std::cout << std::experimental::filesystem::file_size(nodeAndPath.path) << "\n";
         }
         catch (...)
         {
            std::cout
               << "Falling back on the WIN API for: \""
               << nodeAndPath.path.string()
               << "\"\n";

#ifdef Q_OS_WIN
            WIN32_FIND_DATA fileData;
            const HANDLE fileHandle = FindFirstFileW(nodeAndPath.path.wstring().data(), &fileData);
            if (fileHandle == INVALID_HANDLE_VALUE)
            {
               std::cout << "Invalid File Handle!\n";
               return false;
            }

            return true;
#endif
         }

         return false;
      });

      filesToProcess.erase(firstInvalidFile, std::end(filesToProcess));

      return firstNonDirectory;
   }

   /**
    * @brief Creates two vectors full of tasks in need of processing.
    *
    * @param[in] path               The initial enty path at which to start the scan.
    *
    * @returns A pair of vectors containing partitioned, scannable files. The first element in the
    * pair contains the directories, and the second element contains the regular files.
    */
   std::pair<std::vector<NodeAndPath>, std::vector<NodeAndPath>>
      CreateTaskItems(const std::experimental::filesystem::path& path)
   {
      std::error_code errorCode;
      auto itr = std::experimental::filesystem::directory_iterator{ path, errorCode };
      if (errorCode)
      {
         std::cout << "Could not create directory iterator.\n";
         return { };
      }

      std::vector<NodeAndPath> filesToProcess;

      const auto end = std::experimental::filesystem::directory_iterator{ };
      while (itr != end)
      {
         // The nodes are default constructed so that we don't have to actually access any of the
         // filesystem paths yet. The nodes are fleshed out once we've had a chance to preprocess
         // the top-level files and to prune anything that might be problematic.

         auto nodeAndPath = NodeAndPath{ std::make_unique<TreeNode<VizNode>>(), itr->path() };
         filesToProcess.emplace_back(std::move(nodeAndPath));
         itr++;
      }

      const auto firstRegularFile = PreprocessTargetFiles(filesToProcess);

      for (auto& nodeAndPath : filesToProcess)
      {
         nodeAndPath.node->GetData().file.name = nodeAndPath.path.filename().wstring();
         nodeAndPath.node->GetData().file.size = std::uint64_t{ 0 };
         nodeAndPath.node->GetData().file.type =
            std::experimental::filesystem::is_directory(nodeAndPath.path)
            ? FileType::DIRECTORY
            : FileType::REGULAR;
      }

      std::vector<NodeAndPath> regularFiles;
      std::move(firstRegularFile, std::end(filesToProcess), std::back_inserter(regularFiles));
      filesToProcess.erase(firstRegularFile, std::end(filesToProcess));

      return std::make_pair(std::move(filesToProcess), std::move(regularFiles));
   }

   /**
    * @brief Puts all the scanning result pieces back together again...
    *
    * @param[in] queue              A queue containing the results of the scanning tasks.
    * @param[out] fileTree          The tree into which the scan results should be inserted.
    */
   void BuildFinalTree(
      ThreadSafeQueue<NodeAndPath>& queue,
      Tree<VizNode>& fileTree)
   {
      while (!queue.IsEmpty())
      {
         auto nodeAndPath = NodeAndPath{ };
         const auto successfullyPopped = queue.TryPop(nodeAndPath);
         if (!successfullyPopped)
         {
            assert(false);
            break;
         }

         fileTree.GetHead()->AppendChild(*nodeAndPath.node);
         nodeAndPath.node.release();
      }
   }
}

ScanningWorker::ScanningWorker(
   const DriveScanningParameters& parameters,
   ScanningProgress& progress)
   :
   QObject{ },
   m_parameters{ parameters },
   m_progress{ progress }
{
}

std::shared_ptr<Tree<VizNode>> ScanningWorker::CreateTreeAndRootNode()
{
   assert(std::experimental::filesystem::is_directory(m_parameters.path));
   if (!std::experimental::filesystem::is_directory(m_parameters.path))
   {
      emit ShowMessageBox("Please select a directory.");
      return nullptr;
   }

   const Block rootBlock
   {
      PrecisePoint{ },
      VisualizationModel::ROOT_BLOCK_WIDTH,
      VisualizationModel::BLOCK_HEIGHT,
      VisualizationModel::ROOT_BLOCK_DEPTH
   };

   std::experimental::filesystem::path path{ m_parameters.path };

   const FileInfo fileInfo
   {
      path.wstring(),
      /* extension = */ L"",
      ScanningWorker::SIZE_UNDEFINED,
      FileType::DIRECTORY
   };

   const VizNode rootNode
   {
      fileInfo,
      rootBlock
   };

   return std::make_shared<Tree<VizNode>>(Tree<VizNode>(rootNode));
}

void ScanningWorker::ProcessRegularFile(
   const std::experimental::filesystem::path& path,
   TreeNode<VizNode>& treeNode) noexcept
{
   std::uintmax_t fileSize{ 0 };

   try
   {
<<<<<<< HEAD
      fileSize = std::experimental::filesystem::file_size(path);
   }
   catch (...)
   {
#ifdef Q_OS_WIN
      WIN32_FIND_DATA fileData;
      const HANDLE fileHandle = FindFirstFileW(path.wstring().data(), &fileData);
      if (fileHandle == INVALID_HANDLE_VALUE)
      {
         return;
      }
=======
      ProcessDirectory(itr->path(), treeNode);
>>>>>>> 334926ec

      // First we force the high-word to actually be a 64-bit value, then we shift it over by
      // 32 bits, and then finally we OR in low-word. Yes, the Microsoft documentation seen here
      // is wrong: https://msdn.microsoft.com/en-us/library/windows/desktop/aa365740(v=vs.85).aspx
      // Credit for this solution to Mats Petersson: http://stackoverflow.com/a/15209394/694056.
      constexpr auto highWordShift = sizeof(fileData.nFileSizeLow) * 8;
      fileSize = (static_cast<std::uintmax_t>(fileData.nFileSizeHigh) << highWordShift)
         | fileData.nFileSizeLow;
#endif
   }

<<<<<<< HEAD
   if (fileSize == 0)
   {
      return;
   }
=======
void ScanningWorker::ProcessFile(
   const std::experimental::filesystem::path& path,
   TreeNode<VizNode>& treeNode) noexcept
{
    const auto fileSize = std::experimental::filesystem::file_size(path);
    if (fileSize == 0)
    {
       return;
    }
>>>>>>> 334926ec

   m_progress.numberOfBytesProcessed.fetch_add(fileSize);

   const FileInfo fileInfo
   {
      path.filename().stem().wstring(),
      path.filename().extension().wstring(),
      fileSize,
      FileType::REGULAR
   };

   treeNode.AppendChild(VizNode{ fileInfo });

   m_progress.filesScanned.fetch_add(1);
}

void ScanningWorker::ProcessDirectory(
   const std::experimental::filesystem::path& path,
   TreeNode<VizNode>& treeNode)
{
   bool isRegularFile = false;
   try
   {
      // In certain cases, this function can, apparently, raise exceptions, although it
      // isn't entirely clear to me what circumstances need to exist for this to occur:
      isRegularFile = std::experimental::filesystem::is_regular_file(path);
   }
   catch (...)
   {
      return;
   }

   if (isRegularFile)
   {
      ProcessFile(path, treeNode);
   }
   else if (std::experimental::filesystem::is_directory(path)
      && !std::experimental::filesystem::is_symlink(path))
   {
      try
      {
         // In some edge-cases, the Windows operating system doesn't allow anyone to access certain
         // directories, and attempts to do so will result in exceptional behaviour---pun intended.
         // In order to deal with these rare cases, we'll need to rely on a try-catch to keep going.
         // One example of a problematic directory in Windows 7 is: "C:\System Volume Information".
         if (std::experimental::filesystem::is_empty(path))
         {
            return;
         }
      }
      catch (...)
      {
         return;
      }

      const FileInfo directoryInfo
      {
         path.filename().wstring(),
         /* extension = */ L"",
         ScanningWorker::SIZE_UNDEFINED,
         FileType::DIRECTORY
      };

      treeNode.AppendChild(VizNode{ directoryInfo });

      m_progress.filesScanned.fetch_add(1);

      auto itr = std::experimental::filesystem::directory_iterator{ path };
      IterateOverDirectoryAndScan(itr, *treeNode.GetLastChild());
   }
}

void ScanningWorker::IterateOverDirectoryAndScan(
   std::experimental::filesystem::directory_iterator& itr,
   TreeNode<VizNode>& treeNode) noexcept
{
   const auto end = std::experimental::filesystem::directory_iterator{ };
   while (itr != end)
   {
      ScanRecursively(itr->path(), treeNode);

      itr++;
   }
}

void ScanningWorker::ProcessQueue(
   ThreadSafeQueue<NodeAndPath>& taskQueue,
   ThreadSafeQueue<NodeAndPath>& resultsQueue) noexcept
{
   while (!taskQueue.IsEmpty())
   {
      auto nodeAndPath = NodeAndPath{ };
      const auto successfullyPopped = taskQueue.TryPop(nodeAndPath);
      if (!successfullyPopped)
      {
         break;
      }

      IterateOverDirectoryAndScan(
         std::experimental::filesystem::directory_iterator{ nodeAndPath.path },
         *nodeAndPath.node);

      {
         std::lock_guard<std::mutex> lock{ streamMutex };
         IgnoreUnused(lock);

<<<<<<< HEAD
         std::cout << "Finished scanning: \"" << nodeAndPath.path.string() << "\"\n";
=======
         std::cout
            << "Finished scanning: "
            << nodeAndPath.path.string()
            << std::endl;
>>>>>>> 334926ec
      }

      resultsQueue.Emplace(std::move(nodeAndPath));
   }

   std::lock_guard<std::mutex> lock{ streamMutex };
   IgnoreUnused(lock);

<<<<<<< HEAD
   std::cout << "Thread " << std::this_thread::get_id() << " has finished...\n";
=======
   std::cout
      << "Thread "
      << std::this_thread::get_id()
      << " has finished..."
      << std::endl;
>>>>>>> 334926ec
}

void ScanningWorker::Start()
{
   auto theTree = CreateTreeAndRootNode();
   if (!theTree)
   {
      return;
   }

   emit ProgressUpdate();

   Stopwatch<std::chrono::seconds>([&]
   {
      std::pair<std::vector<NodeAndPath>, std::vector<NodeAndPath>> directoriesAndFiles =
         CreateTaskItems(m_parameters.path);

      ThreadSafeQueue<NodeAndPath> resultQueue;
      ThreadSafeQueue<NodeAndPath> taskQueue;

      for (auto& nodeAndPath : directoriesAndFiles.first)
      {
         taskQueue.Emplace(std::move(nodeAndPath));
      }

      std::vector<std::thread> scanningThreads;

      const auto numberOfThreads = (std::min)(std::thread::hardware_concurrency(),
         static_cast<unsigned int>(Constants::Concurrency::THREAD_LIMIT));

      for (unsigned int i{ 0 }; i < numberOfThreads; ++i)
      {
         scanningThreads.emplace_back(std::thread
         {
            [&taskQueue, &resultQueue, this] () noexcept
            {
               ProcessQueue(taskQueue, resultQueue);
            }
         });
      }

      for (auto& nodeAndPath : directoriesAndFiles.second)
      {
<<<<<<< HEAD
          ProcessRegularFile(nodeAndPath.path, *theTree->GetHead());
=======
          std::cout << "Processing File: " << nodeAndPath.path.string() << "\n";
          ProcessFile(nodeAndPath.path, *nodeAndPath.node);
>>>>>>> 334926ec
      }

      std::cout << std::flush;

      for (auto& thread : scanningThreads)
      {
         thread.join();
      }

      BuildFinalTree(resultQueue, *theTree);
   }, "Scanned Drive in ");

   ComputeDirectorySizes(*theTree);
   PruneEmptyFilesAndDirectories(*theTree);

   emit Finished(theTree);
}<|MERGE_RESOLUTION|>--- conflicted
+++ resolved
@@ -137,7 +137,7 @@
          catch (...)
          {
             std::cout
-               << "Falling back on the WIN API for: \""
+               << "Falling back on the Win API for: \""
                << nodeAndPath.path.string()
                << "\"\n";
 
@@ -286,7 +286,7 @@
    return std::make_shared<Tree<VizNode>>(Tree<VizNode>(rootNode));
 }
 
-void ScanningWorker::ProcessRegularFile(
+void ScanningWorker::ProcessFile(
    const std::experimental::filesystem::path& path,
    TreeNode<VizNode>& treeNode) noexcept
 {
@@ -294,7 +294,6 @@
 
    try
    {
-<<<<<<< HEAD
       fileSize = std::experimental::filesystem::file_size(path);
    }
    catch (...)
@@ -306,9 +305,6 @@
       {
          return;
       }
-=======
-      ProcessDirectory(itr->path(), treeNode);
->>>>>>> 334926ec
 
       // First we force the high-word to actually be a 64-bit value, then we shift it over by
       // 32 bits, and then finally we OR in low-word. Yes, the Microsoft documentation seen here
@@ -320,22 +316,10 @@
 #endif
    }
 
-<<<<<<< HEAD
    if (fileSize == 0)
    {
       return;
    }
-=======
-void ScanningWorker::ProcessFile(
-   const std::experimental::filesystem::path& path,
-   TreeNode<VizNode>& treeNode) noexcept
-{
-    const auto fileSize = std::experimental::filesystem::file_size(path);
-    if (fileSize == 0)
-    {
-       return;
-    }
->>>>>>> 334926ec
 
    m_progress.numberOfBytesProcessed.fetch_add(fileSize);
 
@@ -415,7 +399,7 @@
    const auto end = std::experimental::filesystem::directory_iterator{ };
    while (itr != end)
    {
-      ScanRecursively(itr->path(), treeNode);
+      ProcessDirectory(itr->path(), treeNode);
 
       itr++;
    }
@@ -442,14 +426,7 @@
          std::lock_guard<std::mutex> lock{ streamMutex };
          IgnoreUnused(lock);
 
-<<<<<<< HEAD
-         std::cout << "Finished scanning: \"" << nodeAndPath.path.string() << "\"\n";
-=======
-         std::cout
-            << "Finished scanning: "
-            << nodeAndPath.path.string()
-            << std::endl;
->>>>>>> 334926ec
+         std::cout << "Finished scanning: \"" << nodeAndPath.path.string() << "\"" << std::endl;
       }
 
       resultsQueue.Emplace(std::move(nodeAndPath));
@@ -458,15 +435,7 @@
    std::lock_guard<std::mutex> lock{ streamMutex };
    IgnoreUnused(lock);
 
-<<<<<<< HEAD
-   std::cout << "Thread " << std::this_thread::get_id() << " has finished...\n";
-=======
-   std::cout
-      << "Thread "
-      << std::this_thread::get_id()
-      << " has finished..."
-      << std::endl;
->>>>>>> 334926ec
+   std::cout << "Thread " << std::this_thread::get_id() << " has finished..." << std::endl;
 }
 
 void ScanningWorker::Start()
@@ -510,15 +479,8 @@
 
       for (auto& nodeAndPath : directoriesAndFiles.second)
       {
-<<<<<<< HEAD
-          ProcessRegularFile(nodeAndPath.path, *theTree->GetHead());
-=======
-          std::cout << "Processing File: " << nodeAndPath.path.string() << "\n";
-          ProcessFile(nodeAndPath.path, *nodeAndPath.node);
->>>>>>> 334926ec
-      }
-
-      std::cout << std::flush;
+          ProcessFile(nodeAndPath.path, *theTree->GetHead());
+      }
 
       for (auto& thread : scanningThreads)
       {
