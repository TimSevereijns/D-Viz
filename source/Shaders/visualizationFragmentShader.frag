#version 410 core

uniform vec3 cameraPosition;
uniform vec3 materialSpecularColor;

uniform float materialShininess;

uniform struct Light
{
   vec3 position;
   vec3 intensity;
   float ambientCoefficient;
   float attenuation;
} allLights[5];

in vec3 vertexPosition;
in vec3 vertexColor;
in vec3 vertexNormal;

out vec4 pixelColor;

vec3 ComputeLightContribution(
   Light light,
   vec3 surfaceColor,
   vec3 normal,
   vec3 surfacePosition,
   vec3 surfaceToCamera)
{
   vec3 surfaceToLight = normalize(light.position - surfacePosition);

   // Ambient:
   vec3 ambient = light.ambientCoefficient * surfaceColor * light.intensity;

   // Diffuse:
   float diffuseCoefficient = max(0.0, dot(normal, surfaceToLight));
   vec3 diffuse = diffuseCoefficient * surfaceColor * light.intensity;

   // Specular:
   float specularCoefficient = 0.0;
   if (diffuseCoefficient > 0.0)
   {
      specularCoefficient = pow(max(0.0, dot(surfaceToCamera,
         reflect(-surfaceToLight, normal))), materialShininess);
   }
   vec3 specular = specularCoefficient * materialSpecularColor * light.intensity;

   // Attenuation:
   float distanceToLight = length(light.position - surfacePosition);
   float attenuation = 1.0 / (1.0 + light.attenuation * distanceToLight);

   // Linear color (before gamma correction):
   vec3 linearColor = ambient + attenuation * (diffuse + specular);
   return linearColor;
}

void main(void)
{
<<<<<<< HEAD
   vec3 surfaceToCamera = normalize(cameraPosition - vertexPosition);
=======
   vec3 fragmentToCamera = normalize(cameraPosition - vec3(vertexPosition));
>>>>>>> cbec7d26

   // Calculate the contribution of each light:
   vec3 linearColor = vec3(0);
   for (int i = 0; i < 5; i++)
   {
      linearColor += ComputeLightContribution(
         allLights[i],
         vertexColor,
         vertexNormal,
         vertexPosition.xyz,
<<<<<<< HEAD
         surfaceToCamera);
=======
         fragmentToCamera);
>>>>>>> cbec7d26
   }

   // Gamma correction:
   vec3 gamma = vec3(1.0 / 2.2);

   // Final pixel color:
   pixelColor = vec4(pow(linearColor, gamma), 1);
}<|MERGE_RESOLUTION|>--- conflicted
+++ resolved
@@ -55,11 +55,7 @@
 
 void main(void)
 {
-<<<<<<< HEAD
-   vec3 surfaceToCamera = normalize(cameraPosition - vertexPosition);
-=======
    vec3 fragmentToCamera = normalize(cameraPosition - vec3(vertexPosition));
->>>>>>> cbec7d26
 
    // Calculate the contribution of each light:
    vec3 linearColor = vec3(0);
@@ -70,11 +66,7 @@
          vertexColor,
          vertexNormal,
          vertexPosition.xyz,
-<<<<<<< HEAD
-         surfaceToCamera);
-=======
          fragmentToCamera);
->>>>>>> cbec7d26
    }
 
    // Gamma correction:
